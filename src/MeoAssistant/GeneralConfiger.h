--- conflicted
+++ resolved
@@ -30,11 +30,7 @@
         int adb_extra_swipe_dist = 0;        // 额外的滑动距离：adb有bug，同样的参数，偶尔会划得非常远。额外做一个短程滑动，把之前的停下来
         int adb_extra_swipe_duration = -1;   // 额外的滑动持续时间：adb有bug，同样的参数，偶尔会划得非常远。额外做一个短程滑动，把之前的停下来。若小于0，则关闭额外滑动功能
         PenguinReportCfg penguin_report;     // 企鹅数据汇报：每次到结算界面，汇报掉落数据至企鹅数据 https://penguin-stats.cn/
-<<<<<<< HEAD
-        AipOcrCfg aip_ocr;                   // 百度 OCR API 的配置
         DepotExportTemplate depot_export_template;  // 仓库识别结果导出模板
-=======
->>>>>>> 5447c31e
     };
 
     struct AdbCfg
