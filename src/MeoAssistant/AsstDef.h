#pragma once

#include <functional>
#include <ostream>
#include <string>
#include <unordered_map>
#include <unordered_set>
#include <vector>
#include <climits>

#define NOMINMAX

namespace json
{
    class value;
}

namespace asst
{
    constexpr double DoubleDiff = 1e-12;

    constexpr static int WindowWidthDefault = 1280;
    constexpr static int WindowHeightDefault = 720;

    constexpr static double TemplThresholdDefault = 0.8;

    struct Point
    {
        Point() = default;
        Point(const Point&) noexcept = default;
        Point(Point&&) noexcept = default;
        Point(int x, int y) : x(x), y(y) {}
        Point& operator=(const Point&) noexcept = default;
        Point& operator=(Point&&) noexcept = default;
        bool operator==(const Point& rhs) const noexcept { return x == rhs.x && y == rhs.y; }
        std::string to_string() const
        {
            return "[ " + std::to_string(x) + ", " + std::to_string(y) + " ]";
        }
        int x = 0;
        int y = 0;
    };

    struct Rect
    {
        Rect() = default;
        Rect(const Rect&) noexcept = default;
        Rect(Rect&&) noexcept = default;
        Rect(int x, int y, int width, int height)
            : x(x), y(y), width(width), height(height)
        {}
        Rect operator*(double rhs) const
        {
            return { x, y, static_cast<int>(width * rhs), static_cast<int>(height * rhs) };
        }
        int area() const noexcept
        {
            return width * height;
        }
        Rect center_zoom(double scale, int max_width = INT_MAX, int max_height = INT_MAX) const
        {
            int half_width_scale = static_cast<int>(width * (1 - scale) / 2);
            int half_hight_scale = static_cast<int>(height * (1 - scale) / 2);
            Rect dst(x + half_width_scale, y + half_hight_scale,
                static_cast<int>(width * scale), static_cast<int>(height * scale));
            if (dst.x < 0) {
                dst.x = 0;
            }
            if (dst.y < 0) {
                dst.y = 0;
            }
            if (dst.width + dst.x >= max_width) {
                dst.width = max_width - dst.x;
            }
            if (dst.height + dst.y >= max_height) {
                dst.height = max_height - dst.y;
            }
            return dst;
        }
        Rect& operator=(const Rect&) noexcept = default;
        Rect& operator=(Rect&&) noexcept = default;
        bool empty() const noexcept { return width == 0 || height == 0; }
        bool operator==(const Rect& rhs) const noexcept
        {
            return x == rhs.x && y == rhs.y && width == rhs.width && height == rhs.height;
        }
        bool include(const Rect& rhs) const noexcept
        {
            return x <= rhs.x && y <= rhs.y && (x + width) >= (rhs.x + rhs.width) && (y + height) >= (rhs.y + rhs.height);
        }
        std::string to_string() const
        {
            return "[ " + std::to_string(x) + ", " + std::to_string(y) + ", " + std::to_string(width) + ", " + std::to_string(height) + " ]";
        }
        Rect move(Rect move) const
        {
            return Rect(x + move.x, y + move.y, move.width, move.height);
        }

        int x = 0;
        int y = 0;
        int width = 0;
        int height = 0;
    };

    struct TextRect
    {
        TextRect() = default;
        TextRect(const TextRect&) = default;
        TextRect(TextRect&&) noexcept = default;

        explicit operator std::string() const noexcept { return text; }
        explicit operator Rect() const noexcept { return rect; }
        std::string to_string() const
        {
            return text + " : " + rect.to_string() + ", score: " + std::to_string(score);
        }
        TextRect& operator=(const TextRect&) = default;
        TextRect& operator=(TextRect&&) noexcept = default;
        bool operator==(const TextRect& rhs) const noexcept
        {
            return text == rhs.text && rect == rhs.rect;
        }
        bool operator==(const std::string& rhs) const noexcept
        {
            return text == rhs;
        }

        double score = 0.0;
        Rect rect;
        std::string text;
    };
    using TextRectProc = std::function<bool(TextRect&)>;

    enum class AlgorithmType
    {
        Invalid = -1,
        JustReturn,
        MatchTemplate,
        OcrDetect,
        Hash
    };

    struct MatchRect
    {
        MatchRect() = default;
        MatchRect(const MatchRect&) = default;
        MatchRect(MatchRect&&) noexcept = default;

        explicit operator Rect() const noexcept { return rect; }
        MatchRect& operator=(const MatchRect&) = default;
        MatchRect& operator=(MatchRect&&) noexcept = default;

        double score = 0.0;
        Rect rect;
    };
}

namespace std
{
    template <>
    class hash<asst::Point>
    {
    public:
        size_t operator()(const asst::Point& point) const
        {
            return std::hash<int>()(point.x) ^ std::hash<int>()(point.y);
        }
    };

    template <>
    class hash<asst::Rect>
    {
    public:
        size_t operator()(const asst::Rect& rect) const
        {
            return std::hash<int>()(rect.x) ^ std::hash<int>()(rect.y) ^ std::hash<int>()(rect.width) ^ std::hash<int>()(rect.height);
        }
    };
    template <>
    class hash<asst::TextRect>
    {
    public:
        size_t operator()(const asst::TextRect& tr) const
        {
            return std::hash<std::string>()(tr.text) ^ std::hash<asst::Rect>()(tr.rect);
        }
    };
}

namespace asst
{
    enum class ProcessTaskAction
    {
        Invalid = 0,
        BasicClick = 0x100,
        ClickSelf = BasicClick | 1, // 点击自身位置
        ClickRect = BasicClick | 2, // 点击指定区域
        ClickRand = BasicClick | 4, // 点击随机区域
        DoNothing = 0x200,          // 什么都不做
        Stop = 0x400,               // 停止当前Task
        BasicSwipe = 0x1000,
        SwipeToTheLeft = BasicSwipe | 1,  // 往左划一下
        SwipeToTheRight = BasicSwipe | 2, // 往右划一下
    };

    // 任务信息
    struct TaskInfo
    {
        virtual ~TaskInfo() = default;
        std::string name;         // 任务名
        AlgorithmType algorithm = // 图像算法类型
            AlgorithmType::Invalid;
        ProcessTaskAction action = // 要进行的操作
            ProcessTaskAction::Invalid;
        std::vector<std::string> next;               // 下一个可能的任务（列表）
        int max_times = INT_MAX;                     // 任务最多执行多少次
        std::vector<std::string> exceeded_next;      // 达到最多次数了之后，下一个可能的任务（列表）
        std::vector<std::string> reduce_other_times; // 执行了该任务后，需要减少别的任务的执行次数。例如执行了吃理智药，则说明上一次点击蓝色开始行动按钮没生效，所以蓝色开始行动要-1
        asst::Rect specific_rect;                    // 指定区域，目前仅针对ClickRect任务有用，会点这个区域
        int pre_delay = 0;                           // 执行该任务前的延时
        int rear_delay = 0;                          // 执行该任务后的延时
        int retry_times = INT_MAX;                   // 未找到图像时的重试次数
        Rect roi;                                    // 要识别的区域，若为0则全图识别
        Rect rect_move;                              // 识别结果移动：有些结果识别到的，和要点击的不是同一个位置。即识别到了res，点击res + result_move的位置
        bool cache = false;                          // 是否使用缓存区域
        Rect region_of_appeared;                     // 缓存区域：上次识别成功过，本次只在这个rect里识别，省点性能
    };

    // 文字识别任务的信息
    struct OcrTaskInfo : public TaskInfo
    {
        virtual ~OcrTaskInfo() = default;
        std::vector<std::string> text; // 文字的容器，匹配到这里面任一个，就算匹配上了
        bool need_full_match = false;  // 是否需要全匹配，否则搜索到子串就算匹配上了
        std::unordered_map<std::string, std::string>
            replace_map;                             // 部分文字容易识别错，字符串强制replace之后，再进行匹配
    };

    // 图片匹配任务的信息
    struct MatchTaskInfo : public TaskInfo
    {
        virtual ~MatchTaskInfo() = default;
        std::string templ_name;         // 匹配模板图片文件名
        double templ_threshold = 0;     // 模板匹配阈值
        double special_threshold = 0;   // 某些任务使用的特殊的阈值
        std::pair<int, int> mask_range; // 掩码的二值化范围
    };

    // hash 计算任务的信息
    struct HashTaskInfo : public TaskInfo
    {
        virtual ~HashTaskInfo() = default;
        std::vector<std::string> hashs;     // 需要多个哈希值
        int dist_threshold = 0;             // 汉明距离阈值
        std::pair<int, int> mask_range;     // 掩码的二值化范围
        bool bound = false;                 // 是否裁剪周围黑边
    };
<<<<<<< HEAD

    struct HandleInfo
    {
        std::string class_name;
        std::string window_name;
    };

    struct AdbCmd
    {
        std::string path;
        std::vector<std::string> addresses; // 会优先尝试连接addresses中的地址，若均失败，则会使用devices获取地址
        std::string devices;
        std::string address_regex;
        std::string connect;
        std::string click;
        std::string swipe;
        std::string display;
        std::string display_format;
        std::string display_id;
        std::string screencap_raw_with_gzip;
        std::string screencap_encode;
        std::string release;
        //std::string pullscreen;
        int display_width = 0;
        int display_height = 0;

        enum class ScreencapEndOfLine
        {
            UnknownYet,
            CRLF,
            LF,
            CR
        } screencap_end_of_line = ScreencapEndOfLine::UnknownYet;

        enum class ScreencapMethod
        {
            UnknownYet,
            Default,
            RawWithGzip,
            Encode
        } screencap_method = ScreencapMethod::UnknownYet;
    };

    struct EmulatorInfo
    {
        std::string name;
        HandleInfo handle;
        AdbCmd adb;
        std::string path;
    };
=======
>>>>>>> 0b8366d1
}<|MERGE_RESOLUTION|>--- conflicted
+++ resolved
@@ -256,57 +256,4 @@
         std::pair<int, int> mask_range;     // 掩码的二值化范围
         bool bound = false;                 // 是否裁剪周围黑边
     };
-<<<<<<< HEAD
-
-    struct HandleInfo
-    {
-        std::string class_name;
-        std::string window_name;
-    };
-
-    struct AdbCmd
-    {
-        std::string path;
-        std::vector<std::string> addresses; // 会优先尝试连接addresses中的地址，若均失败，则会使用devices获取地址
-        std::string devices;
-        std::string address_regex;
-        std::string connect;
-        std::string click;
-        std::string swipe;
-        std::string display;
-        std::string display_format;
-        std::string display_id;
-        std::string screencap_raw_with_gzip;
-        std::string screencap_encode;
-        std::string release;
-        //std::string pullscreen;
-        int display_width = 0;
-        int display_height = 0;
-
-        enum class ScreencapEndOfLine
-        {
-            UnknownYet,
-            CRLF,
-            LF,
-            CR
-        } screencap_end_of_line = ScreencapEndOfLine::UnknownYet;
-
-        enum class ScreencapMethod
-        {
-            UnknownYet,
-            Default,
-            RawWithGzip,
-            Encode
-        } screencap_method = ScreencapMethod::UnknownYet;
-    };
-
-    struct EmulatorInfo
-    {
-        std::string name;
-        HandleInfo handle;
-        AdbCmd adb;
-        std::string path;
-    };
-=======
->>>>>>> 0b8366d1
 }