#include "TaskData.h"

#include <algorithm>

#include <meojson/json.hpp>

#include "AsstTypes.h"
#include "GeneralConfiger.h"
#include "TemplResource.h"
#include "Logger.hpp"

const std::shared_ptr<asst::TaskInfo> asst::TaskData::get(const std::string& name) const noexcept
{
    if (auto iter = m_all_tasks_info.find(name);
        iter != m_all_tasks_info.cend()) {
        return iter->second;
    }
    else {
        return nullptr;
    }
}

const std::unordered_set<std::string>& asst::TaskData::get_templ_required() const noexcept
{
    return m_templ_required;
}

std::shared_ptr<asst::TaskInfo> asst::TaskData::get(const std::string& name)
{
<<<<<<< HEAD
    return m_all_tasks_info[name];
=======
    return m_all_tasks_info[std::move(name)];
}

void asst::TaskData::clear_cache() noexcept
{
    for (auto&& [name, ptr] : m_all_tasks_info) {
        ptr->region_of_appeared = Rect();
    }
>>>>>>> 64228e09
}

bool asst::TaskData::parse(const json::value& json)
{
<<<<<<< HEAD
    LogTraceFunction;

=======
>>>>>>> 64228e09
    auto to_lower = [](char c) -> char {
        return (c >= 'A' && c <= 'Z') ? (c - 'A' + 'a') : c;
    };
    for (const auto& [name, task_json] : json.as_object()) {
        std::string algorithm_str = task_json.get("algorithm", "matchtemplate");
        std::transform(algorithm_str.begin(), algorithm_str.end(), algorithm_str.begin(), to_lower);
        AlgorithmType algorithm = AlgorithmType::Invalid;
        if (algorithm_str == "matchtemplate") {
            algorithm = AlgorithmType::MatchTemplate;
        }
        else if (algorithm_str == "justreturn") {
            algorithm = AlgorithmType::JustReturn;
        }
        else if (algorithm_str == "ocrdetect") {
            algorithm = AlgorithmType::OcrDetect;
        }
        else if (algorithm_str == "hash") {
            algorithm = AlgorithmType::Hash;
        }
        else {
            m_last_error = "algorithm error " + algorithm_str;
            return false;
        }

        std::shared_ptr<TaskInfo> task_info_ptr = nullptr;
        switch (algorithm) {
        case AlgorithmType::JustReturn:
            task_info_ptr = std::make_shared<TaskInfo>();
            break;
        case AlgorithmType::MatchTemplate: {
            auto match_task_info_ptr = std::make_shared<MatchTaskInfo>();
            match_task_info_ptr->templ_name = task_json.get("template", name + ".png");
            m_templ_required.emplace(match_task_info_ptr->templ_name);

            match_task_info_ptr->templ_threshold = task_json.get(
                "templThreshold", TemplThresholdDefault);
            match_task_info_ptr->special_threshold = task_json.get(
                "specialThreshold", 0);
            if (task_json.contains("maskRange")) {
                match_task_info_ptr->mask_range = std::make_pair(
                    task_json.at("maskRange")[0].as_integer(),
                    task_json.at("maskRange")[1].as_integer());
            }

            task_info_ptr = match_task_info_ptr;
        } break;
        case AlgorithmType::OcrDetect: {
            auto ocr_task_info_ptr = std::make_shared<OcrTaskInfo>();
            for (const json::value& text : task_json.at("text").as_array()) {
                ocr_task_info_ptr->text.emplace_back(text.as_string());
            }
<<<<<<< HEAD
            ocr_task_info_ptr->full_match = task_json.get("fullMatch", false);
=======
            ocr_task_info_ptr->need_full_match = task_json.get("fullMatch", false);
>>>>>>> 64228e09
            if (task_json.contains("ocrReplace")) {
                for (const json::value& rep : task_json.at("ocrReplace").as_array()) {
                    ocr_task_info_ptr->replace_map.emplace(rep.as_array()[0].as_string(), rep.as_array()[1].as_string());
                }
            }
            task_info_ptr = ocr_task_info_ptr;
        } break;
        case AlgorithmType::Hash:
        {
            auto hash_task_info_ptr = std::make_shared<HashTaskInfo>();
            for (const json::value& hash : task_json.at("hash").as_array()) {
                hash_task_info_ptr->hashs.emplace_back(hash.as_string());
            }
            hash_task_info_ptr->dist_threshold = task_json.get("threshold", 0);
            if (task_json.contains("maskRange")) {
                hash_task_info_ptr->mask_range = std::make_pair(
                    task_json.at("maskRange")[0].as_integer(),
                    task_json.at("maskRange")[1].as_integer());
            }
            hash_task_info_ptr->bound = task_json.get("bound", true);

            task_info_ptr = hash_task_info_ptr;
        } break;
        }
        task_info_ptr->cache = task_json.get("cache", true);
        task_info_ptr->algorithm = algorithm;
        task_info_ptr->name = name;
<<<<<<< HEAD
        std::string action = task_json.get("action", "donothing");
=======
        std::string action = task_json.get("action", std::string());
>>>>>>> 64228e09
        std::transform(action.begin(), action.end(), action.begin(), to_lower);
        if (action == "clickself") {
            task_info_ptr->action = ProcessTaskAction::ClickSelf;
        }
        else if (action == "clickrand") {
            task_info_ptr->action = ProcessTaskAction::ClickRand;
        }
        else if (action == "donothing" || action.empty()) {
            task_info_ptr->action = ProcessTaskAction::DoNothing;
        }
        else if (action == "stop") {
            task_info_ptr->action = ProcessTaskAction::Stop;
        }
        else if (action == "clickrect") {
            task_info_ptr->action = ProcessTaskAction::ClickRect;
            const json::value& rect_json = task_json.at("specificRect");
            task_info_ptr->specific_rect = Rect(
                rect_json[0].as_integer(),
                rect_json[1].as_integer(),
                rect_json[2].as_integer(),
                rect_json[3].as_integer());
        }
        else if (action == "swipetotheleft") {
            task_info_ptr->action = ProcessTaskAction::SwipeToTheLeft;
        }
        else if (action == "swipetotheright") {
            task_info_ptr->action = ProcessTaskAction::SwipeToTheRight;
        }
<<<<<<< HEAD
=======
        else if (action == "slowlyswipetotheleft") {
            task_info_ptr->action = ProcessTaskAction::SlowlySwipeToTheLeft;
        }
        else if (action == "slowlyswipetotheright") {
            task_info_ptr->action = ProcessTaskAction::SlowlySwipeToTheRight;
        }
>>>>>>> 64228e09
        else {
            m_last_error = "Task: " + name + " error: " + action;
            return false;
        }

        task_info_ptr->max_times = task_json.get("maxTimes", INT_MAX);
        if (task_json.contains("exceededNext")) {
            const json::array& excceed_next_arr = task_json.at("exceededNext").as_array();
            for (const json::value& excceed_next : excceed_next_arr) {
                task_info_ptr->exceeded_next.emplace_back(excceed_next.as_string());
            }
        }
        else {
            task_info_ptr->exceeded_next.emplace_back("Stop");
        }
        task_info_ptr->pre_delay = task_json.get("preDelay", 0);
        task_info_ptr->rear_delay = task_json.get("rearDelay", 0);
        if (task_json.contains("reduceOtherTimes")) {
            const json::array& reduce_arr = task_json.at("reduceOtherTimes").as_array();
            for (const json::value& reduce : reduce_arr) {
                task_info_ptr->reduce_other_times.emplace_back(reduce.as_string());
            }
        }
        if (task_json.contains("roi")) {
            const json::array& area_arr = task_json.at("roi").as_array();
            int x = area_arr[0].as_integer();
            int y = area_arr[1].as_integer();
            int width = area_arr[2].as_integer();
            int height = area_arr[3].as_integer();
#ifdef ASST_DEBUG
            if (x + width > WindowWidthDefault || y + height > WindowHeightDefault) {
                m_last_error = name + " roi is out of bounds";
                return false;
            }
#endif
            task_info_ptr->roi = Rect(x, y, width, height);
        }
        else {
            task_info_ptr->roi = Rect();
        }

        if (task_json.contains("next")) {
            for (const json::value& next : task_json.at("next").as_array()) {
                task_info_ptr->next.emplace_back(next.as_string());
            }
        }
        if (task_json.contains("rectMove")) {
            const json::array& move_arr = task_json.at("rectMove").as_array();
            task_info_ptr->rect_move = Rect(
                move_arr[0].as_integer(),
                move_arr[1].as_integer(),
                move_arr[2].as_integer(),
                move_arr[3].as_integer());
        }
        else {
            task_info_ptr->rect_move = Rect();
        }

<<<<<<< HEAD
        m_all_tasks_info[name] = task_info_ptr;
=======
        m_all_tasks_info.emplace(name, task_info_ptr);
>>>>>>> 64228e09
    }
#ifdef ASST_DEBUG
    for (const auto& [name, task] : m_all_tasks_info) {
        for (const auto& next : task->next) {
            if (m_all_tasks_info.find(next) == m_all_tasks_info.cend()) {
                m_last_error = name + "'s next " + next + " is null";
                return false;
            }
        }
    }
#endif
    return true;
}<|MERGE_RESOLUTION|>--- conflicted
+++ resolved
@@ -27,27 +27,13 @@
 
 std::shared_ptr<asst::TaskInfo> asst::TaskData::get(const std::string& name)
 {
-<<<<<<< HEAD
     return m_all_tasks_info[name];
-=======
-    return m_all_tasks_info[std::move(name)];
 }
 
-void asst::TaskData::clear_cache() noexcept
-{
-    for (auto&& [name, ptr] : m_all_tasks_info) {
-        ptr->region_of_appeared = Rect();
-    }
->>>>>>> 64228e09
-}
-
 bool asst::TaskData::parse(const json::value& json)
 {
-<<<<<<< HEAD
     LogTraceFunction;
 
-=======
->>>>>>> 64228e09
     auto to_lower = [](char c) -> char {
         return (c >= 'A' && c <= 'Z') ? (c - 'A' + 'a') : c;
     };
@@ -99,11 +85,7 @@
             for (const json::value& text : task_json.at("text").as_array()) {
                 ocr_task_info_ptr->text.emplace_back(text.as_string());
             }
-<<<<<<< HEAD
             ocr_task_info_ptr->full_match = task_json.get("fullMatch", false);
-=======
-            ocr_task_info_ptr->need_full_match = task_json.get("fullMatch", false);
->>>>>>> 64228e09
             if (task_json.contains("ocrReplace")) {
                 for (const json::value& rep : task_json.at("ocrReplace").as_array()) {
                     ocr_task_info_ptr->replace_map.emplace(rep.as_array()[0].as_string(), rep.as_array()[1].as_string());
@@ -131,11 +113,7 @@
         task_info_ptr->cache = task_json.get("cache", true);
         task_info_ptr->algorithm = algorithm;
         task_info_ptr->name = name;
-<<<<<<< HEAD
         std::string action = task_json.get("action", "donothing");
-=======
-        std::string action = task_json.get("action", std::string());
->>>>>>> 64228e09
         std::transform(action.begin(), action.end(), action.begin(), to_lower);
         if (action == "clickself") {
             task_info_ptr->action = ProcessTaskAction::ClickSelf;
@@ -164,15 +142,12 @@
         else if (action == "swipetotheright") {
             task_info_ptr->action = ProcessTaskAction::SwipeToTheRight;
         }
-<<<<<<< HEAD
-=======
         else if (action == "slowlyswipetotheleft") {
             task_info_ptr->action = ProcessTaskAction::SlowlySwipeToTheLeft;
         }
         else if (action == "slowlyswipetotheright") {
             task_info_ptr->action = ProcessTaskAction::SlowlySwipeToTheRight;
         }
->>>>>>> 64228e09
         else {
             m_last_error = "Task: " + name + " error: " + action;
             return false;
@@ -231,11 +206,7 @@
             task_info_ptr->rect_move = Rect();
         }
 
-<<<<<<< HEAD
         m_all_tasks_info[name] = task_info_ptr;
-=======
-        m_all_tasks_info.emplace(name, task_info_ptr);
->>>>>>> 64228e09
     }
 #ifdef ASST_DEBUG
     for (const auto& [name, task] : m_all_tasks_info) {
