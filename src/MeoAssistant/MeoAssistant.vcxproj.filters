--- conflicted
+++ resolved
@@ -336,15 +336,11 @@
     <ClInclude Include="CloseDownTask.h">
       <Filter>头文件\Task</Filter>
     </ClInclude>
-<<<<<<< HEAD
     <ClInclude Include="InfrastJointTask.h">
       <Filter>头文件\Task\Sub\Infrast</Filter>
     </ClInclude>
     <ClInclude Include="StopGameTaskPlugin.h">
       <Filter>头文件\Task\Plugin</Filter>
-=======
-    <ClInclude Include="StopGameTaskPlugin.h">
-      <Filter>头文件\Task\Plugin</Filter>
     </ClInclude>
     <ClInclude Include="RoguelikeBattleTaskPlugin.h">
       <Filter>头文件\Task\Plugin\Roguelike</Filter>
@@ -387,7 +383,6 @@
     </ClInclude>
     <ClInclude Include="StageNavigationTask.h">
       <Filter>头文件\Task\Sub</Filter>
->>>>>>> 83ba7ba1
     </ClInclude>
   </ItemGroup>
   <ItemGroup>
@@ -624,8 +619,6 @@
     </ClCompile>
     <ClCompile Include="StopGameTaskPlugin.cpp">
       <Filter>源文件\Task\Plugin</Filter>
-<<<<<<< HEAD
-=======
     </ClCompile>
     <ClCompile Include="RoguelikeBattleTaskPlugin.cpp">
       <Filter>源文件\Task\Plugin\Roguelike</Filter>
@@ -659,7 +652,6 @@
     </ClCompile>
     <ClCompile Include="StageNavigationTask.cpp">
       <Filter>源文件\Task\Sub</Filter>
->>>>>>> 83ba7ba1
     </ClCompile>
   </ItemGroup>
   <ItemGroup>
