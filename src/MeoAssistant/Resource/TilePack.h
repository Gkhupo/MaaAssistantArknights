--- conflicted
+++ resolved
@@ -18,19 +18,9 @@
     class TilePack final : public SingletonHolder<TilePack>, public AbstractResource
     {
     public:
-<<<<<<< HEAD
-=======
         using LevelKey = Map::LevelKey;
+
     public:
-        enum class BuildableType
-        {
-            Invalid = -1,
-            None = 0,
-            Melee = 1,
-            Ranged = 2,
-            All = 3
-        };
->>>>>>> 6ade08b8
         enum class HeightType
         {
             Invalid = -1,
