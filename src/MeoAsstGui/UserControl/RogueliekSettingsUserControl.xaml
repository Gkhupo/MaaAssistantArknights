--- conflicted
+++ resolved
@@ -28,57 +28,6 @@
             <RowDefinition />
             <RowDefinition />
         </Grid.RowDefinitions>
-<<<<<<< HEAD
-        <StackPanel Grid.Row="0" Orientation="Horizontal" HorizontalAlignment="Center" VerticalAlignment="Center">
-            <TextBlock Style="{StaticResource TextBlockDefault}" Text="执行策略" VerticalAlignment="Center" Margin="10" />
-            <ComboBox Width="300" Margin="10"
-                      IsHitTestVisible ="{Binding Path=Idle}"
-                      ItemsSource="{Binding RoguelikeModeList}"
-                      DisplayMemberPath="Display"
-                      SelectedValuePath="Value"
-                      SelectedValue="{Binding RoguelikeMode}" />
-        </StackPanel>
-        <StackPanel Grid.Row="1" HorizontalAlignment="Center" VerticalAlignment="Center" Orientation="Horizontal">
-            <TextBlock Style="{StaticResource TextBlockDefault}" Block.TextAlignment="Center"
-                   Text="开局分队" Margin="10" />
-            <ComboBox Margin="10"
-                     IsHitTestVisible ="{Binding Idle}"
-                     ItemsSource="{Binding RoguelikeSquadList}"
-                     DisplayMemberPath="Display"
-                     SelectedValuePath="Value"
-                     SelectedValue="{Binding RoguelikeSquad}"
-                     Width="300" />
-        </StackPanel>
-        <StackPanel Grid.Row="2" HorizontalAlignment="Center" VerticalAlignment="Center" Orientation="Horizontal">
-            <TextBlock Style="{StaticResource TextBlockDefault}" Block.TextAlignment="Center"
-                   Text="开局职业组" Margin="10" />
-            <ComboBox Margin="10"
-                     IsHitTestVisible ="{Binding Idle}"
-                     ItemsSource="{Binding RoguelikeRolesList}"
-                     DisplayMemberPath="Display"
-                     SelectedValuePath="Value"
-                     SelectedValue="{Binding RoguelikeRoles}"
-                     Width="300" />
-        </StackPanel>
-        <StackPanel Grid.Row="3" HorizontalAlignment="Center" VerticalAlignment="Center" Orientation="Horizontal">
-            <TextBlock Style="{StaticResource TextBlockDefault}" Block.TextAlignment="Center"
-                   Text="开局干员" Margin="10" />
-            <hc:TextBox Text="{Binding RoguelikeCoreChar}" TextWrapping="Wrap" Margin="10"
-                         Width="300" />
-        </StackPanel>
-        <StackPanel Grid.Row="4" Orientation="Horizontal" HorizontalAlignment="Center" VerticalAlignment="Center">
-            <TextBlock Style="{StaticResource TextBlockDefault}" Text="开始次数限制" VerticalAlignment="Center" Margin="10" />
-            <hc:TextBox Text="{Binding RoguelikeStartsCount}" TextWrapping="Wrap" Margin="10"
-                        Width="80" InputMethod.IsInputMethodEnabled="False" TextType="Int" />
-        </StackPanel>
-        <StackPanel Grid.Row="5" Orientation="Horizontal" HorizontalAlignment="Center" VerticalAlignment="Center">
-            <TextBlock Style="{StaticResource TextBlockDefault}" Text="投资次数限制" VerticalAlignment="Center" Margin="10" />
-            <hc:TextBox Text="{Binding RoguelikeInvestsCount}" TextWrapping="Wrap" Margin="10"
-                        Width="80" InputMethod.IsInputMethodEnabled="False" TextType="Int" />
-        </StackPanel>
-        <CheckBox Grid.Row="6" HorizontalAlignment="Center" VerticalAlignment="Center"
-                      IsChecked="{Binding RoguelikeStopWhenInvestmentFull}" Content="源石锭达到上限停止任务" Margin="10" />
-=======
         <StackPanel
             Grid.ColumnSpan="4"
             HorizontalAlignment="Center"
@@ -117,7 +66,6 @@
             TextType="Int"
             TextWrapping="Wrap" />
 
-
         <TextBlock
             Grid.Row="2"
             Grid.Column="1"
@@ -135,7 +83,6 @@
             TextType="Int"
             TextWrapping="Wrap" />
 
-
         <CheckBox
             Grid.Row="3"
             Grid.ColumnSpan="4"
@@ -144,6 +91,34 @@
             VerticalAlignment="Center"
             Content="{DynamicResource StopOnGoldLimit}"
             IsChecked="{Binding RoguelikeStopWhenInvestmentFull}" />
->>>>>>> e03f2eed
+
+        <StackPanel Grid.ColumnSpan="4" Grid.Row="4" HorizontalAlignment="Center" VerticalAlignment="Center" Orientation="Horizontal">
+            <TextBlock Style="{StaticResource TextBlockDefault}" Block.TextAlignment="Center"
+                   Text="开局分队" Margin="10" />
+            <ComboBox Margin="10"
+                     IsHitTestVisible ="{Binding Idle}"
+                     ItemsSource="{Binding RoguelikeSquadList}"
+                     DisplayMemberPath="Display"
+                     SelectedValuePath="Value"
+                     SelectedValue="{Binding RoguelikeSquad}"
+                     Width="300" />
+        </StackPanel>
+        <StackPanel Grid.ColumnSpan="4" Grid.Row="5" HorizontalAlignment="Center" VerticalAlignment="Center" Orientation="Horizontal">
+            <TextBlock Style="{StaticResource TextBlockDefault}" Block.TextAlignment="Center"
+                   Text="开局职业组" Margin="10" />
+            <ComboBox Margin="10"
+                     IsHitTestVisible ="{Binding Idle}"
+                     ItemsSource="{Binding RoguelikeRolesList}"
+                     DisplayMemberPath="Display"
+                     SelectedValuePath="Value"
+                     SelectedValue="{Binding RoguelikeRoles}"
+                     Width="300" />
+        </StackPanel>
+        <StackPanel Grid.ColumnSpan="4" Grid.Row="6" HorizontalAlignment="Center" VerticalAlignment="Center" Orientation="Horizontal">
+            <TextBlock Style="{StaticResource TextBlockDefault}" Block.TextAlignment="Center"
+                   Text="开局干员" Margin="10" />
+            <hc:TextBox Text="{Binding RoguelikeCoreChar}" TextWrapping="Wrap" Margin="10"
+                         Width="300" />
+        </StackPanel>
     </Grid>
 </UserControl>