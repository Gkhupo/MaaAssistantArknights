{
    "CharsNameOcrReplace": {
        "Doc": "该任务的 ocrReplace 被所有涉及干员名的English Name识别任务复用",
        "ocrReplace": [
            [
                "SilverAsh",
                "银灰"
            ],
            [
                "Blaze",
                "煌"
            ],
            [
                "Surtr",
                "史尔特尔"
            ],
            [
                "^Ch'en$",
                "陈"
            ],
            [
                "Thorns",
                "棘刺"
            ],
            [
                "^Specter$",
                "幽灵鲨"
            ],
            [
                "Nearl the Radiant Knight",
                "耀骑士临光"
            ],
            [
                "Lappland",
                "拉普兰德"
            ],
            [
                "Indra",
                "因陀罗"
            ],
            [
                "Amiya",
                "阿米娅"
            ],
            [
                "Broca",
                "布洛卡"
            ],
            [
                "Savage",
                "暴行"
            ],
            [
                "Bibeak",
                "柏喙"
            ],
            [
                "Franka",
                "芙兰卡"
            ],
            [
                "Sideroca",
                "铸铁"
            ],
            [
                "Swire",
                "诗怀雅"
            ],
            [
                "Whislash",
                "鞭刃"
            ],
            [
                "Akafuyu",
                "赤冬"
            ],
            [
                "Flamebringer",
                "炎客"
            ],
            [
                "Melantha",
                "玫兰莎"
            ],
            [
                "Dobermann",
                "杜宾"
            ],
            [
                "Matoimaru",
                "缠丸"
            ],
            [
                "Frostleaf",
                "霜叶"
            ],
            [
                "Estelle",
                "艾丝黛尔"
            ],
            [
                "Hellagur",
                "赫拉格"
            ],
            [
                "Pallas",
                "帕拉斯"
            ],
            [
                "Mountain",
                "山"
            ],
            [
                "^Skadi$",
                "斯卡蒂"
            ],
            [
                "Ayerscarpe",
                "断崖"
            ],
            [
                "Tequila",
                "龙舌兰"
            ],
            [
                "Flint",
                "燧石"
            ],
            [
                "Astesia",
                "星极"
            ],
            [
                "La Pluma",
                "羽毛笔"
            ],
            [
                "Tachanka",
                "战车"
            ],
            [
                "Conviction",
                "断罪者"
            ],
            [
                "Arene",
                "芳汀"
            ],
            [
                "Jackie",
                "杰克"
            ],
            [
                "Cutter",
                "刻刀"
            ],
            [
                "Beehunter",
                "猎蜂"
            ],
            [
                "Mousse",
                "慕斯"
            ],
            [
                "Utage",
                "宴"
            ],
            [
                "Popukar",
                "泡普卡"
            ],
            [
                "Midnight",
                "月见夜"
            ],
            [
                "Reserve Operator - Melee",
                "预备干员-近战"
            ],
            [
                "Angelina",
                "安洁莉娜"
            ],
            [
                "Sora",
                "空"
            ],
            [
                "Skadi the Corrupting Heart",
                "浊心斯卡蒂"
            ],
            [
                "Scene",
                "稀音"
            ],
            [
                "Suzuran",
                "铃兰"
            ],
            [
                "Mayer",
                "梅尔"
            ],
            [
                "Magallan",
                "麦哲伦"
            ],
            [
                "Pramanix",
                "初雪"
            ],
            [
                "Gnosis",
                "灵知"
            ],
            [
                "Glaucus",
                "格劳克斯"
            ],
            [
                "Shamare",
                "巫恋"
            ],
            [
                "Tsukinogi",
                "月禾"
            ],
            [
                "Istina",
                "真理"
            ],
            [
                "Podenco",
                "波登可"
            ],
            [
                "Earthspirit",
                "地灵"
            ],
            [
                "Roberta",
                "罗比菈塔"
            ],
            [
                "Deepcolor",
                "深海色"
            ],
            [
                "Orchid",
                "梓兰"
            ],
            [
                "Reserve Operator - Caster",
                "预备干员-术师"
            ],
            [
                "Hibiscus",
                "芙蓉"
            ],
            [
                "Ansel",
                "安赛尔"
            ],
            [
                "Myrrh",
                "末药"
            ],
            [
                "Gavial",
                "嘉维尔"
            ],
            [
                "Perfumer",
                "调香师"
            ],
            [
                "Ptilopsis",
                "白面鸮"
            ],
            [
                "Silence",
                "赫默"
            ],
            [
                "Warfarin",
                "华法琳"
            ],
            [
                "Shining",
                "闪灵"
            ],
            [
                "Nightingale",
                "夜莺"
            ],
            [
                "Sussurro",
                "苏苏洛"
            ],
            [
                "Ceylon",
                "锡兰"
            ],
            [
                "Breeze",
                "微风"
            ],
            [
                "Folinic",
                "亚叶"
            ],
            [
                "Purestream",
                "清流"
            ],
            [
                "Whisperain",
                "絮雨"
            ],
            [
                "Tuye",
                "图耶"
            ],
            [
                "Kal'tsit",
                "凯尔希"
            ],
            [
                "Mulberry",
                "桑葚"
            ],
            [
                "Honeyberry",
                "蜜莓"
            ],
            [
                "Reserve Operator - Logistics",
                "预备干员-后勤"
            ],
            [
                "Flametail",
                "焰尾"
            ],
            [
                "Wildmane",
                "野鬃"
            ],
            [
                "Saileach",
                "琴柳"
            ],
            [
                "Saga",
                "嵯峨"
            ],
            [
                "Beanstalk",
                "豆苗"
            ],
            [
                "Chiave",
                "贾维"
            ],
            [
                "Elysium",
                "极境"
            ],
            [
                "Bagpipe",
                "风笛"
            ],
            [
                "Reed",
                "苇草"
            ],
            [
                "Myrtle",
                "桃金娘"
            ],
            [
                "Grani",
                "格拉尼"
            ],
            [
                "Siege",
                "推进之王"
            ],
            [
                "Texas",
                "德克萨斯"
            ],
            [
                "Zima",
                "凛冬"
            ],
            [
                "Vigna",
                "红豆"
            ],
            [
                "Scavenger",
                "清道夫"
            ],
            [
                "Courier",
                "讯使"
            ],
            [
                "Plume",
                "翎羽"
            ],
            [
                "Vanilla",
                "香草"
            ],
            [
                "Fang",
                "芬"
            ],
            [
                "Yato",
                "夜刀"
            ],
            [
                "'Justice Knight'",
                "正义骑士号"
            ],
            [
                "Fartooth",
                "远牙"
            ],
            [
                "Ch'en the Holungday",
                "假日威龙陈"
            ],
            [
                "Toddifons",
                "熔泉"
            ],
            [
                "Ash",
                "灰烬"
            ],
            [
                "Archetto",
                "空弦"
            ],
            [
                "Pinecone",
                "松果"
            ],
            [
                "Rosmontis",
                "迷迭香"
            ],
            [
                "Aosta",
                "奥斯塔"
            ],
            [
                "April",
                "四月"
            ],
            [
                "Aciddrop",
                "酸糖"
            ],
            [
                "Andreana",
                "安哲拉"
            ],
            [
                "^Rosa$",
                "早露"
            ],
            [
                "Sesa",
                "慑砂"
            ],
            [
                "GreyThroat",
                "灰喉"
            ],
            [
                "Ambriel",
                "安比尔"
            ],
            [
                "May",
                "梅"
            ],
            [
                "Executor",
                "送葬人"
            ],
            [
                "Vermeil",
                "红云"
            ],
            [
                "Schwarz",
                "黑"
            ],
            [
                "Catapult",
                "空爆"
            ],
            [
                "Exusiai",
                "能天使"
            ],
            [
                "Firewatch",
                "守林人"
            ],
            [
                "Provence",
                "普罗旺斯"
            ],
            [
                "Meteorite",
                "陨星"
            ],
            [
                "Platinum",
                "白金"
            ],
            [
                "Blue Poison",
                "蓝毒"
            ],
            [
                "ShiraYuki",
                "白雪"
            ],
            [
                "Meteor",
                "流星"
            ],
            [
                "Jessica",
                "杰西卡"
            ],
            [
                "Adnachiel",
                "安德切尔"
            ],
            [
                "^Kroos$",
                "克洛丝"
            ],
            [
                "Rangers",
                "巡林者"
            ],
            [
                "Reserve Operator - Sniper",
                "预备干员-狙击"
            ],
            [
                "Shalem",
                "暮落"
            ],
            [
                "Aurora",
                "极光"
            ],
            [
                "Ashlock",
                "灰毫"
            ],
            [
                "Heavyrain",
                "暴雨"
            ],
            [
                "Blitz",
                "闪击"
            ],
            [
                "Mudrock",
                "泥岩"
            ],
            [
                "Blemishine",
                "瑕光"
            ],
            [
                "Bubble",
                "泡泡"
            ],
            [
                "Eunectes",
                "森蚺"
            ],
            [
                "Asbestos",
                "石棉"
            ],
            [
                "Nian",
                "年"
            ],
            [
                "Hung",
                "吽"
            ],
            [
                "Bison",
                "拜松"
            ],
            [
                "Dur-nar",
                "坚雷"
            ],
            [
                "Spot",
                "斑点"
            ],
            [
                "Saria",
                "塞雷娅"
            ],
            [
                "Hoshiguma",
                "星熊"
            ],
            [
                "Vulcan",
                "火神"
            ],
            [
                "Croissant",
                "可颂"
            ],
            [
                "Liskarm",
                "雷蛇"
            ],
            [
                "^Nearl$",
                "临光"
            ],
            [
                "Gummy",
                "古米"
            ],
            [
                "Cuora",
                "蛇屠箱"
            ],
            [
                "Matterhorn",
                "角峰"
            ],
            [
                "Beagle",
                "米格鲁"
            ],
            [
                "Cardigan",
                "卡缇"
            ],
            [
                "Noir Corne",
                "黑角"
            ],
            [
                "Kjera",
                "耶拉"
            ],
            [
                "Corroserum",
                "蚀清"
            ],
            [
                "Pudding",
                "布丁"
            ],
            [
                "Carnelian",
                "卡涅利安"
            ],
            [
                "Indigo",
                "深靛"
            ],
            [
                "Passenger",
                "异客"
            ],
            [
                "^Dusk$",
                "夕"
            ],
            [
                "Lava the Purgatory",
                "炎狱炎熔"
            ],
            [
                "Iris",
                "爱丽丝"
            ],
            [
                "Mint",
                "薄绿"
            ],
            [
                "Tomimi",
                "特米米"
            ],
            [
                "Beeswax",
                "蜜蜡"
            ],
            [
                "Click",
                "卡达"
            ],
            [
                "Leonhardt",
                "莱恩哈特"
            ],
            [
                "Absinthe",
                "苦艾"
            ],
            [
                "Ceobe",
                "刻俄柏"
            ],
            [
                "Leizi",
                "惊蛰"
            ],
            [
                "Mostima",
                "莫斯提马"
            ],
            [
                "Greyy",
                "格雷伊"
            ],
            [
                "Nightmare",
                "夜魔"
            ],
            [
                "Eyjafjalla",
                "艾雅法拉"
            ],
            [
                "Ifrit",
                "伊芙利特"
            ],
            [
                "Skyfire",
                "天火"
            ],
            [
                "Gitano",
                "远山"
            ],
            [
                "Haze",
                "夜烟"
            ],
            [
                "Steward",
                "史都华德"
            ],
            [
                "^Lava",
                "炎熔"
            ],
            [
                "Durin",
                "杜林"
            ],
            [
                "Mizuki",
                "水月"
            ],
            [
                "Kirara",
                "绮良"
            ],
            [
                "Bena",
                "贝娜"
            ],
            [
                "Gladiia",
                "歌蕾蒂娅"
            ],
            [
                "Frost",
                "霜华"
            ],
            [
                "Mr.Nothing",
                "乌有"
            ],
            [
                "Kafka",
                "卡夫卡"
            ],
            [
                "Robin",
                "罗宾"
            ],
            [
                "Jaye",
                "孑"
            ],
            [
                "Weedy",
                "温蒂"
            ],
            [
                "Phantom",
                "傀影"
            ],
            [
                "Aak",
                "阿"
            ],
            [
                "Snowsant",
                "雪雉"
            ],
            [
                "Waai Fu",
                "槐琥"
            ],
            [
                "Ethan",
                "伊桑"
            ],
            [
                "FEater",
                "食铁兽"
            ],
            [
                "Manticore",
                "狮蝎"
            ],
            [
                "Cliffheart",
                "崖心"
            ],
            [
                "Projekt Red",
                "红"
            ],
            [
                "Shaw",
                "阿消"
            ],
            [
                "Rope",
                "暗索"
            ],
            [
                "Gravel",
                "砾"
            ],
            [
                "Sealed Floor",
                "封印的地面"
            ],
            [
                "Kazemaru",
                "风丸"
            ],
            [
                "Ling",
                "令"
            ],
            [
                "Energy Aggregate",
                "能量聚合体"
            ],
            [
                "'Host's Assistant'",
                "“报幕助手”"
            ],
            [
                "Snowsant's Safe Escape Crane",
                "雪雉的安全起重机"
            ],
            [
                "Fiammetta",
                "菲亚梅塔"
            ],
            [
                "Erosion-Resistant Coating Application Device",
                "防水蚀镀膜装置"
            ],
            [
                "Skadi's Seaborn",
                "斯卡蒂的海嗣"
            ],
            [
                "Battlefield Ruins",
                "战场废墟"
            ],
            [
                "Soaring Dragon L",
                "龙腾.L"
            ],
            [
                "'Tranquility'",
                "“清平”"
            ],
            [
                "Originium Altar",
                "源石祭坛"
            ],
            [
                "Medic Drone",
                "医疗探机"
            ],
            [
                "Emperor",
                "大帝"
            ],
            [
                "Chestnut",
                "褐果"
            ],
            [
                "Drone Factory",
                "无人机工厂"
            ],
            [
                "Gate",
                "闸门"
            ],
            [
                "Lee",
                "老鲤"
            ],
            [
                "Blacknight",
                "夜半"
            ],
            [
                "Quercus",
                "夏栎"
            ],
            [
                "Detector",
                "侦测器"
            ],
            [
                "Command Terminal",
                "指挥终端"
            ],
            [
                "Demolition Device",
                "爆破装置"
            ],
            [
                "Rubble",
                "碎石"
            ],
            [
                "High-Energy Originium Bomb",
                "高能源石炸弹"
            ],
            [
                "Kroos the Keen Glint",
                "寒芒克洛丝"
            ],
            [
                "Cursed Doll",
                "诅咒娃娃"
            ],
            [
                "Mobile Tactical Hangar",
                "可移动战术机库"
            ],
            [
                "Rockrock",
                "洛洛"
            ],
            [
                "Phantom in the Mirror",
                "镜中虚影"
            ],
            [
                "Static Roadblock",
                "道路障碍物"
            ],
            [
                "Tentacle",
                "触手"
            ],
            [
                "'Clip'",
                "\"夹子\""
            ],
            [
                "Metal Crab Guard Team",
                "磐蟹护卫队"
            ],
            [
                "'Freeling'",
                "\"小自在\""
            ],
            [
                "Gas Tank P.",
                "便携气罐"
            ],
            [
                "Mieszko Coil",
                "梅什科线圈"
            ],
            [
                "Kaminingyo",
                "纸偶"
            ],
            [
                "Slumberfoot",
                "眠兽"
            ],
            [
                "Jammer",
                "干扰装置"
            ],
            [
                "Heidi",
                "海蒂"
            ],
            [
                "Nine-Colored Deer",
                "九色鹿"
            ],
            [
                "L-44 'Gramophone'",
                "L-44\"留声机\""
            ],
            [
                "Offspring",
                "子代"
            ],
            [
                "Enforcer",
                "见行者"
            ],
            [
                "Reinforcement Device",
                "加固装置"
            ],
            [
                "Temporary Rhodes Island Employee",
                "罗德岛临时雇员"
            ],
            [
                "Goldenglow",
                "澄闪"
            ],
            [
                "Unowned Treasure",
                "无主的财富"
            ],
            [
                "Dantian",
                "丹田"
            ],
            [
                "FrostNova's Originium Ice Crystal",
                "霜星的源石冰晶"
            ],
            [
                "Mr. Boom",
                "轰隆隆先生"
            ],
            [
                "Horn",
                "号角"
            ],
            [
                "Sand Obelisk",
                "沙之碑"
            ],
            [
                "Mirage",
                "幻影"
            ],
            [
                "Robotter",
                "机械水獭"
            ],
            [
                "Soaring Dragon F",
                "龙腾.F"
            ],
            [
                "Soaring Dragon A",
                "龙腾.A"
            ],
            [
                "Front Toward Enemy",
                "此面向敌"
            ],
            [
                "Industrial Water Cannon",
                "工程蓄水炮"
            ],
            [
                "Mobile Buggy Cam",
                "移动摄影器"
            ],
            [
                "Rosmontis's Tactical Equipment",
                "迷迭香的战术装备"
            ],
            [
                "Welcome Mat",
                "迎宾踏垫"
            ],
            [
                "Full Auto Modeler",
                "全自动造型仪"
            ],
            [
                "Custom Floating Platform",
                "特制水上平台"
            ],
            [
                "'Blazing Sun'",
                "“耀阳”"
            ],
            [
                "'Peripateticism'",
                "“逍遥”"
            ],
            [
                "'Thunderer'",
                "“弦惊”"
            ],
            [
                "Roadblock",
                "障碍物"
            ],
            [
                "Kite",
                "风筝"
            ],
            [
                "Stun Generator",
                "震撼装置"
            ],
            [
                "Turret",
                "弩炮"
            ],
            [
                "Portable Supply Station",
                "便携式补给站"
            ],
            [
                "Originium Ice Crystal",
                "源石冰晶"
            ],
            [
                "Interference Mine",
                "干扰地雷"
            ],
            [
                "Originium Flow Generator",
                "源石流发生装置"
            ],
            [
                "Giant Mushroom",
                "巨蕈"
            ],
            [
                "Patriot's Originium Altar",
                "爱国者的源石祭坛"
            ],
            [
                "Shieldguard",
                "盾卫"
            ],
            [
                "Imprisonment Device",
                "禁锢装置"
            ],
            [
                "Two-Step Firecracker mk2",
                "改良型二踢脚"
            ],
            [
                "Pulse Defense Module",
                "脉冲防御模组"
            ],
            [
                "Teargas Control Valve",
                "催泪瓦斯控制阀"
            ],
            [
                "Dirt Mound",
                "土石结构"
            ],
            [
                "Sandstorm",
                "沙尘暴"
            ],
            [
                "Emergency Aid Building",
                "应急救治设施"
            ],
            [
                "Tide Controller",
                "涨潮控制"
            ],
            [
                "Tattered Pillar",
                "破碎支柱"
            ],
            [
                "City Neon",
                "城市霓虹"
            ],
            [
                "Knight Crest",
                "骑士之徽"
            ],
            [
                "Blizzard",
                "暴风雪"
            ],
            [
                "Broken Fog Machine",
                "失修舞台雾机"
            ],
            [
                "'Gelato Stop'",
                "“冰淇淋机”"
            ],
            [
                "Londinium Secondary Defense Artillery",
                "伦蒂尼姆城防副炮"
            ],
            [
                "Irene",
                "艾丽妮"
            ],
            [
                "Windflit",
                "掠风"
            ],
            [
                "Hand of the Saint",
                "圣徒之手"
            ],
            [
                "Reliable Battery",
                "可靠电池"
            ],
            [
                "Specter the Unchained",
                "归溟幽灵鲨"
            ],
            [
                "Lumen",
                "流明"
            ],
            [
                "Nethersea Brand",
                "溟痕"
            ],
            [
                "Erato",
                "埃拉托"
            ],
<<<<<<< HEAD
			[
                "Hibiscus the Purifier",
                "濯尘芙蓉"
            ],
			[
                "Czerny",
                "车尔尼"
            ],
			[
=======
            [
                "Tuba"
                "低音号"
            ],
            [
                "Resonator"
                "谐振器"
            ],
            [
                "Czerny",
                "车尔尼"
            ],
            [
                "Hibiscus the Purifier",
                "濯尘芙蓉"
            ],
            [
>>>>>>> 8ab3f64a
                "Ebenholz",
                "黑键"
            ]
        ]
    },
	"ClickChapter1": {
        "text": [
            "Hour of An Awakening"
        ]
    },
    "ClickChapter2": {
        "text": [
            "Shatter of A Vision"
        ]
    },
    "ClickChapter3": {
        "text": [
            "Shadow of A Dying Sun"
        ]
    },
    "StartButton1": {
        "text": [
            "Start"
        ]
    },
    "PRTS2": {
        "text": [
            "Takeover"
        ]
    },
    "NoFriends": {
        "text": [
            "No friends"
        ]
    },
    "VisitNextOcr": {
        "text": [
            "Visit Next"
        ]
    },
    "Mall": {
        "text": [
            "Store"
        ]
    },
    "CreditStoreOcr": {
        "text": [
            "Credit Store"
        ]
    },
    "VisitLimited": {
        "text": [
            "limit",
            "reached"
        ]
    },
    "CreditShop-NoMoney": {
        "text": [
            "Insufficient Credit",
            "Unable to"
        ]
    },
    "RecruitTags": {
        "ocrReplace": [
            [
                "Starter",
                "新手"
            ],
            [
                "Senior Operator",
                "资深干员"
            ],
            [
                "Top Operator",
                "高级资深干员"
            ],
            [
                "Melee",
                "近战位"
            ],
            [
                "Ranged",
                "远程位"
            ],
            [
                "Guard",
                "近卫干员"
            ],
            [
                "Medic",
                "医疗干员"
            ],
            [
                "Vanguard",
                "先锋干员"
            ],
            [
                "Caster",
                "术师干员"
            ],
            [
                "Sniper",
                "狙击干员"
            ],
            [
                "Defender",
                "重装干员"
            ],
            [
                "Supporter",
                "辅助干员"
            ],
            [
                "Specialist",
                "特种干员"
            ],
            [
                "Healing",
                "治疗"
            ],
            [
                "Support",
                "支援"
            ],
            [
                "DPS",
                "输出"
            ],
            [
                "AoE",
                "群攻"
            ],
            [
                "Slow",
                "减速"
            ],
            [
                "Survival",
                "生存"
            ],
            [
                "Defense",
                "防护"
            ],
            [
                "Debuff",
                "削弱"
            ],
            [
                "Shift",
                "位移"
            ],
            [
                "Crowd-Control",
                "控场"
            ],
            [
                "Nuker",
                "爆发"
            ],
            [
                "Summon",
                "召唤"
            ],
            [
                "Fast-Redeploy",
                "快速复活"
            ],
            [
                "DP-Recovery",
                "费用回复"
            ],
            [
                "Robot",
                "支援机械"
            ]
        ]
    },
    "InfrastReward": {
        "text": [
            "Collectable",
            "Orders",
            "Acquired",
            "Trust"
        ]
    },
    "InfrastStationedInfo": {
        "text": [
            "Operator"
        ]
    },
    "InfrastEnterOperList": {
	    "fullMatch": true,
        "text": [
            "Morale",
            "Resting",
            "Working",
            "Assign"
        ]
    },
    "Award": {
        "template": "Task.png",
        "roi": [
            700,
            530,
            200,
            130
        ]
    },
	"GoLastBattle": {
        "text": [
            "To the most recent stage"
        ]
    },
	"StartRecruit": {
        "text": [
            "Recruit Now"
        ]
    },
	"RecruitFlag": {
        "text": [
            "Recruit"
        ]
    },
	    "RecruitNow": {
        "text": [
            "Expedite"
        ]
    },
	"ShamareThumbnail1": {
		"maskRange": [ 1, 255 ]
    },
    "ShamareThumbnail2": {
		"maskRange": [ 1, 255 ]
    },
    "ShamareThumbnail3": {
	    "maskRange": [ 1, 255 ]
    },
	    "Roguelike@StageTraderInvestSystem": {
        "maskRange": [ 1, 255 ]
    },
	"Roguelike@StageTraderInvestConfirm": {
        "templThreshold": 0.55
    },
    "BattleStageName": {
        "Doc": "该任务的 ocrReplace 被所有涉及Rouge-like的English识别任务复用",
        "ocrReplace": [
            [
                "A Date With Slugs",
                "与虫为伴"
            ],
            [
                "Beast Taming",
                "驯兽小屋"
            ],
            [
                "Gun Salute",
                "礼炮小队"
            ],
            [
                "Accident",
                "意外"
            ],
            [
                "Fight to the Death",
                "死斗"
            ],
            [
                "The Grand Finale",
                "压轴登场"
            ],
            [
                "Patrol Squad",
                "巡逻队"
            ],
            [
                "Destitute Knights",
                "落魄骑士"
            ],
            [
                "Unequal Split",
                "分赃不均"
            ],
            [
                "First Come, Last Served",
                "先来后到"
            ],
            [
                "Justice",
                "正义"
            ],
            [
                "A Familiar Face",
                "似曾相识"
            ],
            [
                "Vintage Transport",
                "酒商运输队"
            ],
            [
                "With The Crowd",
                "从众效应"
            ],
            [
                "Beast Fighting",
                "斗兽笼"
            ],
            [
                "Premiere",
                "首演"
            ],
            [
                "Reform",
                "感化"
            ],
            [
                "Sculptor and Statue",
                "雕匠与石像"
            ],
            [
                "Pressing Ahead",
                "步步紧逼"
            ],
            [
                "Shrouded in Clouds",
                "阴云笼罩"
            ],
            [
                "Fireworks Show",
                "烟花秀"
            ],
            [
                "Unending",
                "永无尽头"
            ],
            [
                "Traveler From Afar",
                "远方来客"
            ],
            [
                "A Dance Together",
                "共舞"
            ],
            [
                "Bob's Beers",
                "鲍勃酒品"
            ],
            [
                "Alpine Visitor",
                "雪山上的来客"
            ],
            [
                "Drone Landing Zone",
                "无人机起降库"
            ],
            [
                "The Red Mist",
                "红雾弥漫"
            ],
            [
                "The Night of Ritual",
                "仪式之夜"
            ],
            [
                "The Biting Cold",
                "彻骨冰寒"
            ],
            [
                "Dangers Abound",
                "危机四伏"
            ],
            [
                "Surprise Factory",
                "惊喜工厂"
            ],
            [
                "Absurd Trickeries",
                "荒唐把戏"
            ],
            [
                "From Afar",
                "隔岸观火"
            ],
            [
                "Sarkaz Desire",
                "萨卡兹的渴求"
            ],
            [
                "Ursus Desire",
                "乌萨斯的渴求"
            ],
            [
                "A Date With Slugs",
                "与虫为伴"
            ],
            [
                "Beast Taming",
                "驯兽小屋"
            ],
            [
                "Gun Salute",
                "礼炮小队"
            ],
            [
                "Accident",
                "意外"
            ],
            [
                "Fight to the Death",
                "死斗"
            ],
            [
                "The Grand Finale",
                "压轴登场"
            ],
            [
                "Patrol Squad",
                "巡逻队"
            ],
            [
                "Destitute Knights",
                "落魄骑士"
            ],
            [
                "Unequal Split",
                "分赃不均"
            ],
            [
                "First Come, Last Served",
                "先来后到"
            ],
            [
                "Justice",
                "正义"
            ],
            [
                "A Familiar Face",
                "似曾相识"
            ],
            [
                "Vintage Transport",
                "酒商运输队"
            ],
            [
                "With The Crowd",
                "从众效应"
            ],
            [
                "Beast Fighting",
                "斗兽笼"
            ],
            [
                "Premiere",
                "首演"
            ],
            [
                "Reform",
                "感化"
            ],
            [
                "Sculptor and Statue",
                "雕匠与石像"
            ],
            [
                "Pressing Ahead",
                "步步紧逼"
            ],
            [
                "Shrouded in Clouds",
                "阴云笼罩"
            ],
            [
                "Fireworks Show",
                "烟花秀"
            ],
            [
                "Unending",
                "永无尽头"
            ],
            [
                "Traveler From Afar",
                "远方来客"
            ],
            [
                "A Dance Together",
                "共舞"
            ],
            [
                "Bob's Beers",
                "鲍勃酒品"
            ],
            [
                "Alpine Visitor",
                "雪山上的来客"
            ],
            [
                "Drone Landing Zone",
                "无人机起降库"
            ],
            [
                "The Red Mist",
                "红雾弥漫"
            ],
            [
                "The Night of Ritual",
                "仪式之夜"
            ],
            [
                "The Biting Cold",
                "彻骨冰寒"
            ],
            [
                "Dangers Abound",
                "危机四伏"
            ],
            [
                "Surprise Factory",
                "惊喜工厂"
            ],
            [
                "Absurd Trickeries",
                "荒唐把戏"
            ],
            [
                "From Afar",
                "隔岸观火"
            ],
            [
                "Sarkaz Desire",
                "萨卡兹的渴求"
            ],
            [
                "Ursus Desire",
                "乌萨斯的渴求"
            ],
            [
                "Mind The Doors",
                "开门请当心"
            ],
            [
                "Theft from Above",
                "大盗当头"
            ],
            [
                "Terrifying Legends",
                "恐怖传说"
            ],
            [
                "Fatal Melodies",
                "悦耳杀机"
            ],
            [
                "A Cold Seperation",
                "寒渊惜别"
            ],
            [
                "The Point of No Return",
                "覆水难收"
            ],
            [
                "All I Ask of You",
                "别无所求"
            ],
            [
                "Twisted Every Way",
                "诸事不顺"
            ],
            [
                "New Chapter",
                "再启新篇"
            ],
            [
                "Disorderly Banquet",
                "无序盛宴"
            ],
            [
                "Demonic Cage",
                "邪异囚笼"
            ],
            [
                "This Ursus Man",
                "这位乌萨斯人"
            ],
            [
                "Duck Lord's Play",
                "鸭爵的戏剧"
            ],
            [
                "Duck Lord's Party",
                "鸭爵的宴会"
            ],
            [
                "Gopnik's Fist",
                "高普尼克之拳"
            ],
            [
                "'Knights' Duel'",
                "“骑士对决”"
            ],
            [
                "Bound by Self",
                "自缚"
            ],
            [
                "Observation",
                "观察"
            ]
        ],
        "roi": [
            250,
            435,
            800,
            100
        ]
    },
    "StageDrops-DropType-ExpAndLMB": {
        "templThreshold": 0.7
    },
    "StageDrops-DropType-Normal": {
        "templThreshold": 0.7
    },
    "StageDrops-DropType-Extra": {
        "templThreshold": 0.7
    },
    "StageDrops-DropType-Furniture": {
        "templThreshold": 0.7
    },
    "StageDrops-DropType-Special": {
        "templThreshold": 0.7
    },
    "StageDrops-DropType-Sanity": {
        "templThreshold": 0.7
    },
    "StageDrops-DropType-Reward": {
        "templThreshold": 0.7
    },
    "Roguelike@StageTraderInvestSystemFull": {
        "text": [
            "Storage full"
        ]
    },
    "Phantom@Roguelike@StageEncounterOptionUnknown": {
        "templThreshold": 0.95
    },
    "RoguelikeCustom-HijackCoChar": {
        "ocrReplace": [
            [
                "Caster",
                "术师"
            ],
            [
                "Medic",
                "医疗"
            ],
            [
                "Vanguard",
                "先锋"
            ],
            [
                "Sniper",
                "狙击"
            ],
            [
                "Specialist",
                "特种"
            ],
            [
                "Supporter",
                "辅助"
            ],
            [
                "Defender",
                "重装"
            ],
            [
                "Guard",
                "近卫"
            ]
        ],
        "preDelay": 1000
    },
    "RoguelikeCustom-HijackRoles": {
        "ocrReplace": [
            [
                "As Your Heart Desires",
                "随心所欲"
            ],
            [
                "First Move Advantage",
                "先手必胜"
            ],
            [
                "Slow and Steady Wins",
                "稳扎稳打"
            ],
            [
                "the Race",
                "稳扎稳打"
            ],
            [
                "Overcoming Your",
                "取长补短"
            ],
            [
                "Weaknesses",
                "取长补短"
            ]
        ]
    },
    "RoguelikeCustom-HijackSquad": {
        "ocrReplace": [
            [
                "Leader Squad",
                "指挥分队"
            ],
            [
                "Gathering Squad",
                "集群分队"
            ],
            [
                "Support Squad",
                "后勤分队"
            ],
            [
                "Spearhead Squad",
                "矛头分队"
            ],
            [
                "Tactical Assault",
                "突击战术分队"
            ],
            [
                "Tactical Fortification",
                "堡垒战术分队"
            ],
            [
                "Tactical Ranged",
                "远程战术分队"
            ],
            [
                "Tactical Destruction",
                "破坏战术分队"
            ],
            [
                "Research Squad",
                "研究分队"
            ],
            [
                "First-Class Squad",
                "高规格分队"
            ]
        ]
    },
    "RoguelikeTraderShoppingOcr": {
        "ocrReplace": [
            [
                "Guard Promotion Voucher",
                "近卫进阶券"
            ],
            [
                "Life Point",
                "目标生命"
            ],
            [
                "Route Diagram",
                "路线说明图"
            ],
            [
                "Letter of Termination Contract",
                "解约协议"
            ],
            [
                "Vanguard Rec. Voucher",
                "先锋招募券"
            ],
            [
                "Sabotage Co-op Rec. Voucher",
                "破坏协议招募券"
            ],
            [
                "Elite Defender Rec. Voucher",
                "高级重装招募券"
            ],
            [
                "Guard Rec. Voucher",
                "近卫招募券"
            ],
            [
                "Rusted Blade - Execution",
                "锈刃-处决"
            ],
            [
                "Originium Ingot",
                "源石锭"
            ],
            [
                "Sabotage Co-op Expansion",
                "破坏协议扩充"
            ],
            [
                "Command EXP",
                "指挥经验"
            ],
            [
                "Glass Bird",
                "玻璃小鸟"
            ],
            [
                "Specialist Rec. Voucher",
                "特种招募券"
            ],
            [
                "Sigil of Tragodia",
                "酒神的印记"
            ],
            [
                "Elite Specialist Rec. Voucher",
                "高级特种招募券"
            ],
            [
                "Backline Corps Rec. Voucher",
                "后方协调招募券"
            ],
            [
                "Tactical Assault Operative",
                "突击战术分队"
            ],
            [
                "Squad Size Limit",
                "可携带干员数"
            ],
            [
                "Hope",
                "希望"
            ],
            [
                "HR Dispatch Letter",
                "人事调度函"
            ],
            [
                "'Lone Wander'",
                "《独行客》"
            ],
            [
                "Defender Rec. Voucher",
                "重装招募券"
            ],
            [
                "'Gaulish Toponym Origins'",
                "《旧高卢地名源流考》"
            ],
            [
                "Elite Medic Rec. Voucher",
                "高级医疗招募券"
            ],
            [
                "Antique Coins",
                "古旧钱币"
            ],
            [
                "Tactical Destruction Operative",
                "破坏战术分队"
            ],
            [
                "Broken Wand - Training",
                "断杖-典训"
            ],
            [
                "Gaulish Macarons",
                "高卢小圆饼"
            ],
            [
                "Sniper Rec. Voucher",
                "狙击招募券"
            ],
            [
                "Elite HR Dispatch Letter",
                "高级人事调度函"
            ],
            [
                "Elite Sniper Rec. Voucher",
                "高级狙击招募券"
            ],
            [
                "Godmother's Token",
                "教母的信物"
            ],
            [
                "Special Suppressor",
                "特殊抑制器"
            ],
            [
                "Hand of Diffusion",
                "扩散之手"
            ],
            [
                "Caster Rec. Voucher",
                "术师招募券"
            ],
            [
                "Healer's Path - Restore Sanity",
                "医者-理智固剂"
            ],
            [
                "Elite Vanguard Rec. Voucher",
                "高级先锋招募券"
            ],
            [
                "Supporter Rec. Voucher",
                "辅助招募券"
            ],
            [
                "Elite Supporter Rec. Voucher",
                "高级辅助招募券"
            ],
            [
                "Medic Rec. Voucher",
                "医疗招募券"
            ],
            [
                "Gathering Squad",
                "集群分队"
            ],
            [
                "‘Profound Silence'",
                "《大静谧》"
            ],
            [
                "Elite Guard Rec. Voucher",
                "高级近卫招募券"
            ],
            [
                "'Silent Squad'",
                "“静音小队”"
            ],
            [
                "Elite Caster Rec. Voucher",
                "高级术师招募券"
            ],
            [
                "Assault Co-op Rec. Voucher",
                "突击协议招募券"
            ],
            [
                "Special HR Dispatch Letter",
                "特别人事调度函"
            ],
            [
                "Fortification Co-op Rec. Voucher",
                "堡垒协议招募券"
            ],
            [
                "Ranged Co-op Rec. Voucher",
                "远程协议招募券"
            ],
            [
                "Frontline Corps Rec. Voucher",
                "前线统合招募券"
            ],
            [
                "Abrupt Realization",
                "恍悟"
            ],
            [
                "Frontline Integration Senior Recruitment Voucher",
                "前线统合资深招募券"
            ],
            [
                "Backline Coordination Senior Recruitment Voucher",
                "后方协调资深招募券"
            ],
            [
                "Bend Spears - Training",
                "折戟-典训"
            ],
            [
                "Leader Squad",
                "指挥分队"
            ],
            [
                "Elite HR Senior Recruitment Voucher",
                "高级人事资深招募券"
            ],
            [
                "Golden Chalice",
                "金酒之杯"
            ],
            [
                "Elite Logistics Rations Voucher",
                "高级物资配给券"
            ],
            [
                "Combustible Building Mats.",
                "临时物资配给券"
            ],
            [
                "Fissured Restraints",
                "开裂的束缚带"
            ],
            [
                "Vanguard Promotion Voucher",
                "先锋进阶券"
            ],
            [
                "Defender Promotion Voucher",
                "重装进阶券"
            ],
            [
                "'Frost Buck and Snow Doe'",
                "《霜牡与雪牝》"
            ],
            [
                "Sniper Promotion Voucher",
                "狙击进阶券"
            ],
            [
                "Caster Promotion Voucher",
                "术师进阶券"
            ],
            [
                "Designer's Ruler",
                "设计师量尺"
            ],
            [
                "Supporter Promotion Voucher",
                "辅助进阶券"
            ],
            [
                "Hand of Buckler",
                "扣挠之手"
            ],
            [
                "Proof of Longevity",
                "长生者之证"
            ],
            [
                "Medic Promotion Voucher",
                "医疗进阶券"
            ],
            [
                "Specialist Promotion Voucher",
                "特种进阶券"
            ],
            [
                "Blunt Claws - Proficiency",
                "钝爪-熟稔"
            ],
            [
                "Oriron Round Shield",
                "异铁小圆盾"
            ],
            [
                "First-Class Squad",
                "高规格分队"
            ],
            [
                "Red Bow Tie",
                "红色蝴蝶结"
            ],
            [
                "Support Squad",
                "后勤分队"
            ],
            [
                "Spearhead Squad",
                "矛头分队"
            ],
            [
                "Tactical Fortification Operative",
                "堡垒战术分队"
            ],
            [
                "Tactical Ranged Operative",
                "远程战术分队"
            ],
            [
                "Research Squad",
                "研究分队"
            ],
            [
                "Banshee's Kiss",
                "女妖之吻"
            ],
            [
                "Abyssal Wyrdmask",
                "奇渊面具"
            ],
            [
                "Worn-out Group Photo",
                "残破合影"
            ],
            [
                "Writer's Tongue",
                "作者的喉舌"
            ],
            [
                "Rosmontis's Embrace",
                "迷迭香之拥"
            ],
            [
                "Gold-Plated Dice",
                "镶金骨骰"
            ],
            [
                "'The Whisperer in Darknight'",
                "“黑夜呢喃”"
            ],
            [
                "Military Mirror Armor",
                "军团护心镜"
            ],
            [
                "Old Steam Armor",
                "古旧的蒸汽甲胄"
            ],
            [
                "Emperor's Favor",
                "皇帝的恩宠"
            ],
            [
                "Royal Rapier",
                "贵族刺剑"
            ],
            [
                "Vieux Vanguard's Blade",
                "老近卫军之锋"
            ],
            [
                "Pure White Dance Shoes",
                "洁白的舞鞋"
            ],
            [
                "Necklace of the Presence",
                "显圣吊坠"
            ],
            [
                "Jet-Black Dance Shoes",
                "漆黑的舞鞋"
            ],
            [
                "Silver Forks",
                "银餐叉"
            ],
            [
                "Proof of Friendship",
                "友谊之证"
            ],
            [
                "Damaged Revolver Cylinder",
                "损坏的左轮弹巢"
            ],
            [
                "Familiar Sculpture",
                "眼熟的雕像"
            ],
            [
                "Noxious Hemostatic Agent",
                "难闻的止血剂"
            ],
            [
                "Assault Co-op Reinforcements",
                "突击协议增援"
            ],
            [
                "First Aid Kit",
                "急救药箱"
            ],
            [
                "Fortification Co-op Expansion",
                "堡垒协议扩充"
            ],
            [
                "Unknown Instrument",
                "未知仪器"
            ],
            [
                "Rusted Razor",
                "锈蚀刀片"
            ],
            [
                "Carriage Driver's Whip",
                "赶车夫的长鞭"
            ],
            [
                "'Avenger'",
                "“复仇者”"
            ],
            [
                "Standard Anti-Riot Instrument",
                "制式防暴用具"
            ],
            [
                "Emperor's Collection",
                "皇帝的收藏"
            ],
            [
                "'Brilliant Lament'",
                "“璀璨悲泣”"
            ],
            [
                "Lucky Coin",
                "幸运硬币"
            ],
            [
                "Live Rose",
                "活玫瑰"
            ],
            [
                "Masquerade Mask",
                "假面舞会面具"
            ],
            [
                "White Flower Crown",
                "苍白花冠"
            ],
            [
                "Draft of a Speech",
                "一份演讲稿"
            ],
            [
                "Actor's Perfume",
                "演出用香水"
            ],
            [
                "Crimson Troupe Ticket Stub",
                "猩红剧团票根"
            ],
            [
                "'Arts Killer'",
                "“法术杀手”"
            ],
            [
                "Dancer's Bracelets",
                "舞者手链"
            ],
            [
                "Ursus Big Bread",
                "乌萨斯列巴"
            ],
            [
                "Crucible Cream Puff",
                "苦行者泡芙"
            ],
            [
                "Iron Baguette",
                "铁棍面包"
            ],
            [
                "Test Run Chocolate",
                "试制巧克力"
            ],
            [
                "Fatal Bolts - Training",
                "残弩-典训"
            ],
            [
                "Victorian Cake",
                "维多利亚蛋糕"
            ],
            [
                "Dim Lantern",
                "昏暗的提灯"
            ],
            [
                "Fatal Bolts - Synergy",
                "残弩-战场依存"
            ],
            [
                "Brass Compass",
                "黄铜指南针"
            ],
            [
                "Fatal Bolts - Crossfire",
                "残弩-交叉火力"
            ],
            [
                "Broke Mask",
                "破损的面具"
            ],
            [
                "Blank Business Card",
                "空白名片"
            ],
            [
                "Doll House",
                "人偶之家"
            ],
            [
                "Miniature Stage Model",
                "微缩舞台模型"
            ],
            [
                "Dreambind Castle Model",
                "缠梦古堡模型"
            ],
            [
                "Iron Guard - Invasion",
                "铁卫-侵掠"
            ],
            [
                "Ursus Chachek",
                "乌萨斯弯刀"
            ],
            [
                "Victoria Crown",
                "维多利亚王冠"
            ],
            [
                "Leithanien Sceptre",
                "莱塔尼亚权杖"
            ],
            [
                "Gaul Mantle",
                "高卢长袍"
            ],
            [
                "Half-Refined Diamond",
                "半洗孤钻"
            ],
            [
                "'Right Eye of the Natator'",
                "“游禽的右眼”"
            ],
            [
                "'Left Eye of the Natator'",
                "“游禽的左眼”"
            ],
            [
                "'Magnificent Visage'",
                "“华美容貌”"
            ],
            [
                "'Blademace'",
                "“剑锤”"
            ],
            [
                "'Brokenblade'",
                "“断剑”"
            ],
            [
                "'Bladedance'",
                "“刀舞”"
            ],
            [
                "‘Whiteflower'",
                "“白英花”"
            ],
            [
                "'Shadow'",
                "“影子”"
            ],
            [
                "'Flowers of Quinde'",
                "《坎德之花》"
            ],
            [
                "'Numbness and Obscenity'",
                "《麻木与庸俗》"
            ],
            [
                "'Beauty and Ugliness in the Age of Terra'",
                "《世间的美与丑》"
            ],
            [
                "Worn-out Puppet",
                "残破的玩偶"
            ],
            [
                "Useless Scissors",
                "无用的剪刀"
            ],
            [
                "Blank Suicide Note",
                "空白遗书"
            ],
            [
                "Mantle of the Wrongly Condemned",
                "替罪领巾"
            ],
            [
                "Support Replenishment Station",
                "支援补给站"
            ],
            [
                "Stand-in Actor",
                "替补演员"
            ],
            [
                "Blunt Claws - Advancement",
                "钝爪-突破"
            ],
            [
                "Blunt Claws - Burst",
                "钝爪-爆发"
            ],
            [
                "Blunt Claws - Inspiration",
                "钝爪-振奋"
            ],
            [
                "Blunt Claws - Mastery",
                "钝爪-百战"
            ],
            [
                "Bend Spears - Advancement",
                "折戟-突破"
            ],
            [
                "Bend Spears - Acuity",
                "折戟-锋刃"
            ],
            [
                "Bend Spears - Bloodbath",
                "折戟-浴血"
            ],
            [
                "Bend Spears - Army of One",
                "折戟-一夫当关"
            ],
            [
                "Bend Spears - Deathmatch",
                "折戟-破釜沉舟"
            ],
            [
                "Iron Guard - Advancement",
                "铁卫-突破"
            ],
            [
                "Iron Guard - Tranquility",
                "铁卫-不动"
            ],
            [
                "Iron Guard - Advance",
                "铁卫-推进"
            ],
            [
                "Iron Guard - Impenetrable",
                "铁卫-无锋"
            ],
            [
                "Fatal Bolts - Advancement",
                "残弩-突破"
            ],
            [
                "Fatal Bolts - Precision",
                "残弩-百步穿杨"
            ],
            [
                "Fatal Bolts - Divine Speed",
                "残弩-神速"
            ],
            [
                "Broken Wand - Advancement",
                "断杖-突破"
            ],
            [
                "Broken Wand - Arts Weaving",
                "断杖-织法者"
            ],
            [
                "Broken Wand - Chanting",
                "断杖-咏唱"
            ],
            [
                "Broken Wand - Concentration",
                "断杖-凝神"
            ],
            [
                "Broken Wand - Malediction",
                "断杖-苦难巫咒"
            ],
            [
                "Stalwart Aid - Advancement",
                "支柱-突破"
            ],
            [
                "Stalwart Aid - Secondary Front",
                "支柱-次要战场"
            ],
            [
                "Stalwart Aid - Diligence",
                "支柱-勤奋"
            ],
            [
                "'Wild Gold'",
                "《狂野之金》"
            ],
            [
                "Stalwart Aid - Demoralize",
                "支柱-破兵"
            ],
            [
                "'The Golden Fowlbeast'",
                "《金羽兽》"
            ],
            [
                "Stalwart Aid - Counter-Arts",
                "支柱-枯法"
            ],
            [
                "Healer's Path - Advancement",
                "医者-突破"
            ],
            [
                "Healer's Path - Self-Treating",
                "医者-自医"
            ],
            [
                "Healer's Path - Potency",
                "医者-强效试剂"
            ],
            [
                "Healer's Path - Keen Hands",
                "医者-妙手"
            ],
            [
                "Rusted Blade - Advancement",
                "锈刃-突破"
            ],
            [
                "Rusted Blade - Isolation",
                "锈刃-单兵"
            ],
            [
                "Rusted Blade - No Man's Land",
                "锈刃-无人之境"
            ],
            [
                "Rusted Blade - Overwhelm",
                "锈刃-神力"
            ],
            [
                "Pryed Open Toolbox",
                "被撬开的道具箱"
            ],
            [
                "Hand of Spikes",
                "尖刺之手"
            ],
            [
                "Antiquated Sheet Music",
                "古旧乐谱残章"
            ],
            [
                "Hand of Choker",
                "扼喉之手"
            ],
            [
                "Vampire's Bed",
                "血魔的寝床"
            ],
            [
                "Hand of Shredder",
                "撕扯之手"
            ],
            [
                "Stone Gargoyle",
                "石像鬼塑像"
            ],
            [
                "Hand of Superspeed",
                "极速之手"
            ],
            [
                "Hand of Snatcher",
                "积攒之手"
            ],
            [
                "Hot Water Kettle",
                "热水壶"
            ],
            [
                "Blue Silk Scarf",
                "蓝色丝巾"
            ],
            [
                "Weird Flute",
                "古怪的长笛"
            ],
            [
                "Solo Music Box",
                "独奏八音盒"
            ],
            [
                "Originium Iris",
                "源石鸢尾花"
            ],
            [
                "Pure Gold Expedition",
                "赤金的远征"
            ],
            [
                "'Durin Overground'",
                "《杜林地上环游记》"
            ],
            [
                "Ancient Gaulish Silver Coin",
                "古高卢银币"
            ],
            [
                "Élysée Purse",
                "爱丽舍钱袋"
            ],
            [
                "Bank of Gaul Check",
                "高卢银行支票"
            ],
            [
                "'Second Economic Reform Act'",
                "《第二经济改革法》"
            ],
            [
                "Vanilla Soda",
                "香草沙士汽水"
            ],
            [
                "Ball Juice",
                "球球果汁"
            ],
            [
                "Fowlbeast Liver Pate",
                "羽兽肝酱"
            ],
            [
                "Dreaming Essence",
                "迷梦香精"
            ],
            [
                "Barrens Tequila",
                "荒地龙舌兰"
            ],
            [
                "Captain Morgan's Wine",
                "摩根队长佳酿"
            ],
            [
                "Water of Life",
                "生命之水"
            ],
            [
                "Royal Liqueur",
                "皇家利口酒"
            ],
            [
                "'Unleashings'",
                "“绽放”"
            ],
            [
                "'Renowned Singer'",
                "“当红歌手”"
            ],
            [
                "String Puppet",
                "悬丝傀儡"
            ],
            [
                "'Children's Puppet'",
                "“童趣玩偶”"
            ],
            [
                "Coin-Operated Toy",
                "投币玩具"
            ],
            [
                "Chivalric Commandments - New Edition",
                "骑士戒律·新编"
            ],
            [
                "Spinach Pack",
                "绿叶菜罐头"
            ],
            [
                "No. 073 Safety Reagent",
                "073号安全试剂"
            ],
            [
                "Wrath of Siracusans",
                "叙拉古人的愤怒"
            ],
            [
                "'Civilight Eterna'",
                "“文明的存续”"
            ],
            [
                "Ribbon of Honor",
                "荣耀绶带"
            ],
            [
                "'Loyality'",
                "“忠义”"
            ],
            [
                "'End of Times'",
                "“时光之末”"
            ],
            [
                "Royal Alliance Treaty",
                "王庭盟约"
            ],
            [
                "Condensed Suppressant",
                "浓缩抑制剂"
            ],
            [
                "Universal Key",
                "万能钥匙"
            ],
            [
                "Actor's Jewelry Box",
                "演员的首饰盒"
            ],
            [
                "Flawless Jadestone",
                "无瑕宝玉"
            ],
            [
                "Laughing Joker",
                "尖笑鬼牌"
            ],
            [
                "Ms. Christine Petting Ticket",
                "Miss.Christine摸摸券"
            ],
            [
                "Antique Casting",
                "古旧铸物"
            ],
            [
                "Blunt Claws - Training",
                "钝爪-典训"
            ],
            [
                "Iron Guard - Training",
                "铁卫-典训"
            ],
            [
                "Stalwart Aid - Training",
                "支柱-典训"
            ],
            [
                "Healer's Path - Training",
                "医者-典训"
            ],
            [
                "Rusted Blade - Training",
                "锈刃-典训"
            ],
            [
                "Regional Action Plan",
                "地区行动方案"
            ],
            [
                "Comprehensive Operation File",
                "全局作战文件"
            ],
            [
                "Secret HR Letter",
                "人事部密信"
            ],
            [
                "Supreme Ring",
                "至宝指环"
            ],
            [
                "Victorian 'Scrap' Medal",
                "维多利亚“废铁”勋章"
            ],
            [
                "Leithanian Medal of Honor",
                "莱塔尼亚荣誉勋章"
            ],
            [
                "Rusted Iron Hammer",
                "锈蚀的铁锤"
            ],
            [
                "Four-Leaf Clover Fossil",
                "四叶草化石"
            ],
            [
                "Assault Co-op Expansion",
                "突击协议扩充"
            ],
            [
                "Fortification Co-op Reinforcements",
                "堡垒协议增援"
            ],
            [
                "Ranged Co-op Expansion",
                "远程协议扩充"
            ],
            [
                "Ranged Co-op Reinforcements",
                "远程协议增援"
            ],
            [
                "Sabotage Co-op Reinforcements",
                "破坏协议增援"
            ],
            [
                "King's New Lance",
                "国王的新枪"
            ],
            [
                "Guard Cap",
                "近卫军帽"
            ],
            [
                "'Painful Happiness'",
                "“苦痛的快乐”"
            ],
            [
                "Castle's Offspring",
                "古堡的子嗣"
            ],
            [
                "Surging Feast",
                "涌动之餐"
            ],
            [
                "'Eventide Terror'",
                "“夜骇”"
            ],
            [
                "'Excessiveness'",
                "“无度”"
            ],
            [
                "Dance of the Condemned",
                "死囚之舞"
            ],
            [
                "Act 1",
                "初幕"
            ],
            [
                "Today's Menu",
                "今日菜谱"
            ],
            [
                "'Intoxicated Hymnoi'",
                "“迷醉荷谟伊”"
            ],
            [
                "Empresses' Wish",
                "女皇之愿"
            ],
            [
                "Victory Horn",
                "凯旋号角"
            ],
            [
                "Flash Camera",
                "高闪相机"
            ],
            [
                "Therapy Tape",
                "精神治疗录像带"
            ],
            [
                "Royal Brooch",
                "皇族金胸针"
            ],
            [
                "'Tear of the Departed'",
                "“逝者垂泪”"
            ],
            [
                "Old Fan",
                "老蒲扇"
            ],
            [
                "Nachzehrer's Cane",
                "食腐者手杖"
            ],
            [
                "Angelina's Inspiration",
                "安洁莉娜的创想"
            ],
            [
                "Scout's Scope",
                "Scout的狙击镜"
            ],
            [
                "'Silence'",
                "“噤声”"
            ],
            [
                "'Focus'",
                "“聚焦”"
            ],
            [
                "Rhodes Island Tactical Transceiver",
                "罗德岛战术电台"
            ],
            [
                "Assault Contract - Sharp Blade",
                "突击协议-利刃"
            ],
            [
                "Assault Contract - Skirmish",
                "突击协议-散兵"
            ],
            [
                "Fortification Contract - Phalanx",
                "堡垒协议-方阵"
            ],
            [
                "Fortification Contract - Resolution",
                "堡垒协议-固守"
            ],
            [
                "Long-Range Contract - Remote Strike",
                "远程协议-遥击"
            ],
            [
                "Long-Range Contract - Assassination",
                "远程协议-克敌"
            ],
            [
                "Destruction Contract - Elimination",
                "破坏协议-消除"
            ],
            [
                "Destruction Contract - Suppression",
                "破坏协议-压制"
            ],
            [
                "Support Landmine Set",
                "支援地雷组"
            ],
            [
                "Support Mr. Rumbles",
                "支援轰隆隆"
            ],
            [
                "Support Escape Crane",
                "支援起重机"
            ],
            [
                "Support Fog Machine",
                "支援雾机"
            ],
            [
                "Support Gas Tanks",
                "支援气罐组"
            ],
            [
                "'Ode au Triomphe'",
                "《凯旋颂》"
            ],
            [
                "'Der Ring'",
                "《湖中至宝》"
            ],
            [
                "'One Hundred and One Days'",
                "《一百零一日》"
            ],
            [
                "'Wonderland in Dream'",
                "《梦中奇缘》"
            ],
            [
                "'Light of Heria'",
                "《赫里亚之辉》"
            ],
            [
                "'Sette Colli's Mother Wolf'",
                "《七丘的狼母》"
            ],
            [
                "'The Dawn'",
                "《初晓》"
            ],
            [
                "'The Lullaby'",
                "《摇篮曲》"
            ],
            [
                "'The Carnival'",
                "《欢欣鼓舞》"
            ]
        ]
    },
    "TodaysSupplies": {
        "algorithm": "OcrDetect",
        "text": [
            "Resource Today"
        ]
    }
}<|MERGE_RESOLUTION|>--- conflicted
+++ resolved
@@ -1278,35 +1278,23 @@
                 "Erato",
                 "埃拉托"
             ],
-<<<<<<< HEAD
-			[
+            [
+                "Tuba"
+                "低音号"
+            ],
+            [
+                "Resonator"
+                "谐振器"
+            ],
+            [
+                "Czerny",
+                "车尔尼"
+            ],
+            [
                 "Hibiscus the Purifier",
                 "濯尘芙蓉"
             ],
-			[
-                "Czerny",
-                "车尔尼"
-            ],
-			[
-=======
-            [
-                "Tuba"
-                "低音号"
-            ],
-            [
-                "Resonator"
-                "谐振器"
-            ],
-            [
-                "Czerny",
-                "车尔尼"
-            ],
-            [
-                "Hibiscus the Purifier",
-                "濯尘芙蓉"
-            ],
-            [
->>>>>>> 8ab3f64a
+            [
                 "Ebenholz",
                 "黑键"
             ]
