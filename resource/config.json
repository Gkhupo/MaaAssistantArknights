--- conflicted
+++ resolved
@@ -33,7 +33,6 @@
             "screencapEncode": "[Adb] -s [Address] exec-out screencap -p",
             "release": "[Adb] kill-server"
         },
-<<<<<<< HEAD
         "BlueStacks": {
             "devices": "[Adb] devices",
             "addressRegex": "(.+)\tdevice",
@@ -46,31 +45,6 @@
             "screencapRawWithGzip": "[Adb] -s [Address] exec-out \"screencap | gzip -1\"",
             "screencapEncode": "[Adb] -s [Address] exec-out screencap -p",
             "release": "[Adb] kill-server"
-=======
-        "BlueStacksInternationalNewVersion": {
-            "handle": {
-                "class": "",
-                "window": "BlueStacks App Player"
-            },
-            "adb": {
-                "path": "[EmulatorPath]HD-Adb.exe",
-                "addresses": [
-                    "127.0.0.1:5555",
-                    "127.0.0.1:5556",
-                    "127.0.0.1:5557"
-                ],
-                "devices": "[Adb] devices",
-                "addressRegex": "(.+)\tdevice",
-                "connect": "[Adb] connect [Address]",
-                "click": "[Adb] -s [Address] shell input tap [x] [y]",
-                "swipe": "[Adb] -s [Address] shell input swipe [x1] [y1] [x2] [y2] [duration]",
-                "display": "[Adb] -s [Address] shell dumpsys window displays | grep init= | awk ' { print $3 } '",
-                "displayFormat": "cur=%dx%d",
-                "screencapRawWithGzip": "[Adb] -s [Address] exec-out \"screencap | gzip -1\"",
-                "screencapEncode": "[Adb] -s [Address] exec-out screencap -p",
-                "release": "[Adb] kill-server"
-            }
->>>>>>> 64228e09
         },
         "MuMuEmulator": {
             "devices": "[Adb] devices",
@@ -125,7 +99,6 @@
             "release": "[Adb] kill-server"
         },
         "WSA": {
-<<<<<<< HEAD
             "devices": "[Adb] devices",
             "addressRegex": "(.+)\tdevice",
             "connect": "[Adb] connect [Address]",
@@ -138,51 +111,6 @@
             "screencapRawWithGzip": "[Adb] -s [Address] shell \"screencap -d [DisplayId] | gzip -1\"",
             "screencapEncode": "[Adb] -s [Address] shell screencap -d [DisplayId] -p",
             "release": "[Adb] kill-server"
-=======
-            "handle": {
-                "class": "com.hypergryph.arknights",
-                "window": "明日方舟"
-            },
-            "adb": {
-                "path": "[ExecDir]platform-tools\\adb.exe",
-                "addresses": [
-                    "127.0.0.1:58526"
-                ],
-                "devices": "[Adb] devices",
-                "addressRegex": "(.+)\tdevice",
-                "connect": "[Adb] connect [Address]",
-                "click": "[Adb] -s [Address] shell input -d [DisplayId] tap [x] [y]",
-                "swipe": "[Adb] -s [Address] shell input -d [DisplayId] swipe [x1] [y1] [x2] [y2] [duration]",
-                "display": "[Adb] -s [Address] shell \"wm size -d [DisplayId]\"",
-                "displayFormat": "Physical size:%dx%d",
-                "displayId": "[Adb] -s [Address] shell dumpsys display | grep mUniqueId=virtual:com.microsoft.windows.systemapp:com.hypergryph.arknights",
-                "screencapRawWithGzip": "[Adb] -s [Address] shell \"screencap -d [DisplayId] | gzip -1\"",
-                "screencapEncode": "[Adb] -s [Address] shell screencap -d [DisplayId] -p",
-                "release": "[Adb] kill-server"
-            }
-        },
-        "Custom": {
-            "handle": {
-                "class": "Custom Class",
-                "window": "Custom Window",
-                "Doc": "这俩不是用来捕获窗口的，是为了兼容现有的捕获模拟器的字段，随手写的，这两个字段实际不会使用到"
-            },
-            "adb": {
-                "Doc": "1.请将Adb解压到'path'中的路径（或者修改'path'）；2.请修改addresses为指定地址，若不填写，则使用devices自动查找",
-                "path": "[ExecDir]platform-tools\\adb.exe",
-                "addresses": [],
-                "devices": "[Adb] devices",
-                "addressRegex": "(.+)\tdevice",
-                "connect": "[Adb] connect [Address]",
-                "click": "[Adb] -s [Address] shell input tap [x] [y]",
-                "swipe": "[Adb] -s [Address] shell input swipe [x1] [y1] [x2] [y2] [duration]",
-                "display": "[Adb] -s [Address] shell dumpsys window displays | grep init=",
-                "displayFormat": "    init=%dx%d",
-                "screencapRawWithGzip": "[Adb] -s [Address] exec-out \"screencap | gzip -1\"",
-                "screencapEncode": "[Adb] -s [Address] exec-out screencap -p",
-                "release": "[Adb] kill-server"
-            }
->>>>>>> 64228e09
         }
     }
 }