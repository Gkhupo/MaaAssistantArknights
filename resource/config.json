{
    "version": "0.9",
    "options": {
        "connectType": 0,
        "connectType_Doc": "连接类型：0-连接电脑上的模拟器；1-连接自定义端口，请手动修改'emulator.Custom'中的相关字段。默认0",
        "taskDelay": 500,
        "taskDelay_Doc": "识别的延迟：越快识别频率越快，但会增加CPU消耗。单位毫秒，默认500",
        "controlDelayRange": [
            0,
            0
        ],
        "controlDelayRange_Doc": "点击随机延时：每次点击操作会进行随机延时，降低封号风险（好像也没听说过谁被封号的）。格式为 [ 最小延时, 最大延时 ]，单位为毫秒。例如想设置3~5秒延时，即修改为[ 3000, 5000 ]，默认0~0",
        "adbExtraSwipeDist": 50,
        "adbExtraSwipeDist_Doc": "额外的滑动距离：adb有bug，同样的参数，偶尔会划得非常远。额外做一个短程滑动，把之前的停下来",
        "adbExtraSwipeDuration": 1000,
        "adbExtraSwipeDuration_Doc": "额外的滑动持续时间：adb有bug，同样的参数，偶尔会划得非常远。额外做一个短程滑动，把之前的停下来。若小于0，则关闭额外滑动功能",
        "penguinReport": {
            "Doc": "企鹅数据汇报：每次到结算界面，汇报掉落数据至企鹅数据 https://penguin-stats.cn/。true-开启，false-关闭，默认true",
            "enable": true,
            "cmdFormat": "curl -H \"Content-Type: application/json\" -s -i -d \"[body]\" \"https://penguin-stats.cn/PenguinStats/api/v2/report\" [extra]",
            "cmdFormat_Doc": "命令格式，想打印详细信息可以尝试添加 -v -i"
        }
    },
    "emulator_Doc": "下面的和模拟器窗口捕获逻辑有关，不需要修改",
    "emulator": {
        "BlueStacks": {
<<<<<<< HEAD
            "handle": {
                "class": "BS2CHINAUI",
                "window": "BlueStacks App Player"
            },
            "adb": {
                "path": "[EmulatorPath]Engine\\ProgramFiles\\HD-Adb.exe",
                "addresses": [
                    "127.0.0.1:5555"
                ],
                "devices": "[Adb] devices",
                "addressRegex": "(.+)\tdevice",
                "connect": "[Adb] connect [Address]",
                "click": "[Adb] -s [Address] shell input tap [x] [y]",
                "swipe": "[Adb] -s [Address] shell input swipe [x1] [y1] [x2] [y2] [duration]",
                "display": "[Adb] -s [Address] shell dumpsys window displays | grep init= | awk ' { print $3 } '",
                "displayFormat": "cur=%dx%d",
                "displayId": "",
                "screencapRawWithGzip": "[Adb] -s [Address] exec-out \"screencap | gzip -1\"",
                "screencapEncode": "[Adb] -s [Address] exec-out screencap -p",
                "release": "[Adb] kill-server"
            }
        },
        "BlueStacksInternational": {
            "handle": {
                "class": "",
                "window": "BlueStacks"
            },
            "adb": {
                "path": "[EmulatorPath]HD-Adb.exe",
                "addresses": [
                    "127.0.0.1:5555"
                ],
                "devices": "[Adb] devices",
                "addressRegex": "(.+)\tdevice",
                "connect": "[Adb] connect [Address]",
                "click": "[Adb] -s [Address] shell input tap [x] [y]",
                "swipe": "[Adb] -s [Address] shell input swipe [x1] [y1] [x2] [y2] [duration]",
                "display": "[Adb] -s [Address] shell dumpsys window displays | grep init= | awk ' { print $3 } '",
                "displayFormat": "cur=%dx%d",
                "displayId": "",
                "screencapRawWithGzip": "[Adb] -s [Address] exec-out \"screencap | gzip -1\"",
                "screencapEncode": "[Adb] -s [Address] exec-out screencap -p",
                "release": "[Adb] kill-server"
            }
        },
        "MuMuEmulator": {
            "handle": {
                "class": "Qt5QWindowIcon",
                "window": "明日方舟 - MuMu模拟器"
            },
            "adb": {
                "path": "[EmulatorPath]..\\vmonitor\\bin\\adb_server.exe",
                "addresses": [
                    "127.0.0.1:7555"
                ],
                "devices": "[Adb] devices",
                "addressRegex": "(.+)\tdevice",
                "connect": "[Adb] connect [Address]",
                "click": "[Adb] -s [Address] shell input tap [x] [y]",
                "swipe": "[Adb] -s [Address] shell input swipe [x1] [y1] [x2] [y2] [duration]",
                "display": "[Adb] -s [Address] shell dumpsys window displays | grep init= | awk ' { print $3 } '",
                "displayFormat": "cur=%dx%d",
                "displayId": "",
                "screencapRawWithGzip": "[Adb] -s [Address] exec-out \"screencap | gzip -1\"",
                "screencapEncode": "[Adb] -s [Address] exec-out screencap -p",
                "release": "[Adb] kill-server"
            }
        },
        "LDPlayer": {
            "handle": {
                "class": "LDPlayerMainFrame",
                "window": ""
            },
            "adb": {
                "path": "[EmulatorPath]adb.exe",
                "addresses": [
                    "127.0.0.1:5555",
                    "emulator-5554"
                ],
                "devices": "[Adb] devices",
                "addressRegex": "(.+)\tdevice",
                "connect": "[Adb] connect [Address]",
                "click": "[Adb] -s [Address] shell input tap [x] [y]",
                "swipe": "[Adb] -s [Address] shell input swipe [x1] [y1] [x2] [y2] [duration]",
                "display": "[Adb] -s [Address] shell dumpsys window displays | grep init= | awk ' { print $3 } '",
                "displayFormat": "cur=%dx%d",
                "displayId": "",
                "screencapRawWithGzip": "[Adb] -s [Address] shell \"screencap | gzip -1\"",
                "screencapEncode": "[Adb] -s [Address] shell screencap -p",
                "release": "[Adb] kill-server"
            }
        },
        "Nox": {
            "handle": {
                "class": "Qt5QWindowIcon",
                "window": "夜神模拟器"
            },
            "adb": {
                "path": "[EmulatorPath]nox_adb.exe",
                "addresses": [
                    "127.0.0.1:62001",
                    "127.0.0.1:59865"
                ],
                "devices": "[Adb] devices",
                "addressRegex": "(.+)\tdevice",
                "connect": "[Adb] connect [Address]",
                "click": "[Adb] -s [Address] shell input tap [x] [y]",
                "swipe": "[Adb] -s [Address] shell input swipe [x1] [y1] [x2] [y2] [duration]",
                "display": "[Adb] -s [Address] shell dumpsys window displays | grep init= | awk ' { print $3 } '",
                "displayFormat": "cur=%dx%d",
                "displayId": "",
                "screencapRawWithGzip": "[Adb] -s [Address] exec-out \"screencap | gzip -1\"",
                "screencapEncode": "[Adb] -s [Address] exec-out screencap -p",
                "release": "[Adb] kill-server"
            }
        },
        "NoxInternational": {
            "handle": {
                "class": "Qt5QWindowIcon",
                "window": "NoxPlayer"
            },
            "adb": {
                "path": "[EmulatorPath]nox_adb.exe",
                "addresses": [
                    "127.0.0.1:62001",
                    "127.0.0.1:59865"
                ],
                "devices": "[Adb] devices",
                "addressRegex": "(.+)\tdevice",
                "connect": "[Adb] connect [Address]",
                "click": "[Adb] -s [Address] shell input tap [x] [y]",
                "swipe": "[Adb] -s [Address] shell input swipe [x1] [y1] [x2] [y2] [duration]",
                "display": "[Adb] -s [Address] shell dumpsys window displays | grep init= | awk ' { print $3 } '",
                "displayFormat": "cur=%dx%d",
                "displayId": "",
                "screencapRawWithGzip": "[Adb] -s [Address] exec-out \"screencap | gzip -1\"",
                "screencapEncode": "[Adb] -s [Address] exec-out screencap -p",
                "release": "[Adb] kill-server"
            }
        },
        "XYAZ": {
            "handle": {
                "class": "Qt5QWindowIcon",
                "window": "逍遥模拟器"
            },
            "adb": {
                "path": "[EmulatorPath]adb.exe",
                "addresses": [
                    "127.0.0.1:21503"
                ],
                "devices": "[Adb] devices",
                "addressRegex": "(.+)\tdevice",
                "connect": "[Adb] connect [Address]",
                "click": "[Adb] -s [Address] shell input tap [x] [y]",
                "swipe": "[Adb] -s [Address] shell input swipe [x1] [y1] [x2] [y2] [duration]",
                "display": "[Adb] -s [Address] shell dumpsys window displays | grep init=",
                "displayFormat": "    init=%dx%d",
                "displayId": "",
                "screencapRawWithGzip": "[Adb] -s [Address] shell \"screencap | gzip -1\"",
                "screencapEncode": "[Adb] -s [Address] shell screencap -p",
                "release": "[Adb] kill-server"
            }
        },
        "WSA": {
            "handle": {
                "class": "com.hypergryph.arknights",
                "window": "明日方舟"
            },
            "adb": {
                "path": "[ExecDir]platform-tools\\adb.exe",
                "addresses": [
                    "127.0.0.1:58526"
                ],
                "devices": "[Adb] devices",
                "addressRegex": "(.+)\tdevice",
                "connect": "[Adb] connect [Address]",
                "click": "[Adb] -s [Address] shell input -d [DisplayId] tap [x] [y]",
                "swipe": "[Adb] -s [Address] shell input -d [DisplayId] swipe [x1] [y1] [x2] [y2] [duration]",
                "display": "[Adb] -s [Address] shell \"wm size -d [DisplayId]\"",
                "displayFormat": "Physical size:%dx%d",
                "displayId": "[Adb] -s [Address] shell dumpsys display | grep mUniqueId=virtual:com.microsoft.windows.systemapp:com.hypergryph.arknights",
                "screencapRawWithGzip": "[Adb] -s [Address] shell \"screencap -d [DisplayId] | gzip -1\"",
                "screencapEncode": "[Adb] -s [Address] shell screencap -d [DisplayId] -p",
                "release": "[Adb] kill-server"
            }
        },
        "Custom": {
            "handle": {
                "class": "Custom Class",
                "window": "Custom Window",
                "Doc": "这俩不是用来捕获窗口的，是为了兼容现有的捕获模拟器的字段，随手写的，这两个字段实际不会使用到"
            },
            "adb": {
                "Doc": "1.请将Adb解压到'path'中的路径（或者修改'path'）；2.请修改addresses为指定地址，若不填写，则使用devices自动查找",
                "path": "[ExecDir]platform-tools\\adb.exe",
                "addresses": [],
                "devices": "[Adb] devices",
                "addressRegex": "(.+)\tdevice",
                "connect": "[Adb] connect [Address]",
                "click": "[Adb] -s [Address] shell input tap [x] [y]",
                "swipe": "[Adb] -s [Address] shell input swipe [x1] [y1] [x2] [y2] [duration]",
                "display": "[Adb] -s [Address] shell dumpsys window displays | grep init=",
                "displayId": "",
                "displayFormat": "    init=%dx%d",
                "screencapRawWithGzip": "[Adb] -s [Address] exec-out \"screencap | gzip -1\"",
                "screencapEncode": "[Adb] -s [Address] exec-out screencap -p",
                "release": "[Adb] kill-server"
            }
=======
            "devices": "[Adb] devices",
            "addressRegex": "(.+)\tdevice",
            "connect": "[Adb] connect [Address]",
            "click": "[Adb] -s [Address] shell input tap [x] [y]",
            "swipe": "[Adb] -s [Address] shell input swipe [x1] [y1] [x2] [y2] [duration]",
            "display": "[Adb] -s [Address] shell dumpsys window displays | grep init= | awk ' { print $3 } '",
            "displayFormat": "cur=%dx%d",
            "screencapRawWithGzip": "[Adb] -s [Address] exec-out \"screencap | gzip -1\"",
            "screencapEncode": "[Adb] -s [Address] exec-out screencap -p",
            "release": "[Adb] kill-server"
        },
        "MuMuEmulator": {
            "devices": "[Adb] devices",
            "addressRegex": "(.+)\tdevice",
            "connect": "[Adb] connect [Address]",
            "click": "[Adb] -s [Address] shell input tap [x] [y]",
            "swipe": "[Adb] -s [Address] shell input swipe [x1] [y1] [x2] [y2] [duration]",
            "display": "[Adb] -s [Address] shell dumpsys window displays | grep init= | awk ' { print $3 } '",
            "displayFormat": "cur=%dx%d",
            "screencapRawWithGzip": "[Adb] -s [Address] exec-out \"screencap | gzip -1\"",
            "screencapEncode": "[Adb] -s [Address] exec-out screencap -p",
            "release": "[Adb] kill-server"
        },
        "LDPlayer": {
            "devices": "[Adb] devices",
            "addressRegex": "(.+)\tdevice",
            "connect": "[Adb] connect [Address]",
            "click": "[Adb] -s [Address] shell input tap [x] [y]",
            "swipe": "[Adb] -s [Address] shell input swipe [x1] [y1] [x2] [y2] [duration]",
            "display": "[Adb] -s [Address] shell dumpsys window displays | grep init= | awk ' { print $3 } '",
            "displayFormat": "cur=%dx%d",
            "screencapRawWithGzip": "[Adb] -s [Address] shell \"screencap | gzip -1\"",
            "screencapEncode": "[Adb] -s [Address] shell screencap -p",
            "release": "[Adb] kill-server"
        },
        "Nox": {
            "devices": "[Adb] devices",
            "addressRegex": "(.+)\tdevice",
            "connect": "[Adb] connect [Address]",
            "click": "[Adb] -s [Address] shell input tap [x] [y]",
            "swipe": "[Adb] -s [Address] shell input swipe [x1] [y1] [x2] [y2] [duration]",
            "display": "[Adb] -s [Address] shell dumpsys window displays | grep init= | awk ' { print $3 } '",
            "displayFormat": "cur=%dx%d",
            "screencapRawWithGzip": "[Adb] -s [Address] exec-out \"screencap | gzip -1\"",
            "screencapEncode": "[Adb] -s [Address] exec-out screencap -p",
            "release": "[Adb] kill-server"
        },
        "XYAZ": {
            "devices": "[Adb] devices",
            "addressRegex": "(.+)\tdevice",
            "connect": "[Adb] connect [Address]",
            "click": "[Adb] -s [Address] shell input tap [x] [y]",
            "swipe": "[Adb] -s [Address] shell input swipe [x1] [y1] [x2] [y2] [duration]",
            "display": "[Adb] -s [Address] shell dumpsys window displays | grep init=",
            "displayFormat": "    init=%dx%d",
            "screencapRawWithGzip": "[Adb] -s [Address] shell \"screencap | gzip -1\"",
            "screencapEncode": "[Adb] -s [Address] shell screencap -p",
            "release": "[Adb] kill-server"
        },
        "General": {
            "devices": "[Adb] devices",
            "addressRegex": "(.+)\tdevice",
            "connect": "[Adb] connect [Address]",
            "click": "[Adb] -s [Address] shell input tap [x] [y]",
            "swipe": "[Adb] -s [Address] shell input swipe [x1] [y1] [x2] [y2] [duration]",
            "display": "[Adb] -s [Address] shell dumpsys window displays | grep init=",
            "displayFormat": "    init=%dx%d",
            "screencapRawWithGzip": "[Adb] -s [Address] exec-out \"screencap | gzip -1\"",
            "screencapEncode": "[Adb] -s [Address] exec-out screencap -p",
            "release": "[Adb] kill-server"
>>>>>>> 0b8366d1
        }
    }
}<|MERGE_RESOLUTION|>--- conflicted
+++ resolved
@@ -24,216 +24,6 @@
     "emulator_Doc": "下面的和模拟器窗口捕获逻辑有关，不需要修改",
     "emulator": {
         "BlueStacks": {
-<<<<<<< HEAD
-            "handle": {
-                "class": "BS2CHINAUI",
-                "window": "BlueStacks App Player"
-            },
-            "adb": {
-                "path": "[EmulatorPath]Engine\\ProgramFiles\\HD-Adb.exe",
-                "addresses": [
-                    "127.0.0.1:5555"
-                ],
-                "devices": "[Adb] devices",
-                "addressRegex": "(.+)\tdevice",
-                "connect": "[Adb] connect [Address]",
-                "click": "[Adb] -s [Address] shell input tap [x] [y]",
-                "swipe": "[Adb] -s [Address] shell input swipe [x1] [y1] [x2] [y2] [duration]",
-                "display": "[Adb] -s [Address] shell dumpsys window displays | grep init= | awk ' { print $3 } '",
-                "displayFormat": "cur=%dx%d",
-                "displayId": "",
-                "screencapRawWithGzip": "[Adb] -s [Address] exec-out \"screencap | gzip -1\"",
-                "screencapEncode": "[Adb] -s [Address] exec-out screencap -p",
-                "release": "[Adb] kill-server"
-            }
-        },
-        "BlueStacksInternational": {
-            "handle": {
-                "class": "",
-                "window": "BlueStacks"
-            },
-            "adb": {
-                "path": "[EmulatorPath]HD-Adb.exe",
-                "addresses": [
-                    "127.0.0.1:5555"
-                ],
-                "devices": "[Adb] devices",
-                "addressRegex": "(.+)\tdevice",
-                "connect": "[Adb] connect [Address]",
-                "click": "[Adb] -s [Address] shell input tap [x] [y]",
-                "swipe": "[Adb] -s [Address] shell input swipe [x1] [y1] [x2] [y2] [duration]",
-                "display": "[Adb] -s [Address] shell dumpsys window displays | grep init= | awk ' { print $3 } '",
-                "displayFormat": "cur=%dx%d",
-                "displayId": "",
-                "screencapRawWithGzip": "[Adb] -s [Address] exec-out \"screencap | gzip -1\"",
-                "screencapEncode": "[Adb] -s [Address] exec-out screencap -p",
-                "release": "[Adb] kill-server"
-            }
-        },
-        "MuMuEmulator": {
-            "handle": {
-                "class": "Qt5QWindowIcon",
-                "window": "明日方舟 - MuMu模拟器"
-            },
-            "adb": {
-                "path": "[EmulatorPath]..\\vmonitor\\bin\\adb_server.exe",
-                "addresses": [
-                    "127.0.0.1:7555"
-                ],
-                "devices": "[Adb] devices",
-                "addressRegex": "(.+)\tdevice",
-                "connect": "[Adb] connect [Address]",
-                "click": "[Adb] -s [Address] shell input tap [x] [y]",
-                "swipe": "[Adb] -s [Address] shell input swipe [x1] [y1] [x2] [y2] [duration]",
-                "display": "[Adb] -s [Address] shell dumpsys window displays | grep init= | awk ' { print $3 } '",
-                "displayFormat": "cur=%dx%d",
-                "displayId": "",
-                "screencapRawWithGzip": "[Adb] -s [Address] exec-out \"screencap | gzip -1\"",
-                "screencapEncode": "[Adb] -s [Address] exec-out screencap -p",
-                "release": "[Adb] kill-server"
-            }
-        },
-        "LDPlayer": {
-            "handle": {
-                "class": "LDPlayerMainFrame",
-                "window": ""
-            },
-            "adb": {
-                "path": "[EmulatorPath]adb.exe",
-                "addresses": [
-                    "127.0.0.1:5555",
-                    "emulator-5554"
-                ],
-                "devices": "[Adb] devices",
-                "addressRegex": "(.+)\tdevice",
-                "connect": "[Adb] connect [Address]",
-                "click": "[Adb] -s [Address] shell input tap [x] [y]",
-                "swipe": "[Adb] -s [Address] shell input swipe [x1] [y1] [x2] [y2] [duration]",
-                "display": "[Adb] -s [Address] shell dumpsys window displays | grep init= | awk ' { print $3 } '",
-                "displayFormat": "cur=%dx%d",
-                "displayId": "",
-                "screencapRawWithGzip": "[Adb] -s [Address] shell \"screencap | gzip -1\"",
-                "screencapEncode": "[Adb] -s [Address] shell screencap -p",
-                "release": "[Adb] kill-server"
-            }
-        },
-        "Nox": {
-            "handle": {
-                "class": "Qt5QWindowIcon",
-                "window": "夜神模拟器"
-            },
-            "adb": {
-                "path": "[EmulatorPath]nox_adb.exe",
-                "addresses": [
-                    "127.0.0.1:62001",
-                    "127.0.0.1:59865"
-                ],
-                "devices": "[Adb] devices",
-                "addressRegex": "(.+)\tdevice",
-                "connect": "[Adb] connect [Address]",
-                "click": "[Adb] -s [Address] shell input tap [x] [y]",
-                "swipe": "[Adb] -s [Address] shell input swipe [x1] [y1] [x2] [y2] [duration]",
-                "display": "[Adb] -s [Address] shell dumpsys window displays | grep init= | awk ' { print $3 } '",
-                "displayFormat": "cur=%dx%d",
-                "displayId": "",
-                "screencapRawWithGzip": "[Adb] -s [Address] exec-out \"screencap | gzip -1\"",
-                "screencapEncode": "[Adb] -s [Address] exec-out screencap -p",
-                "release": "[Adb] kill-server"
-            }
-        },
-        "NoxInternational": {
-            "handle": {
-                "class": "Qt5QWindowIcon",
-                "window": "NoxPlayer"
-            },
-            "adb": {
-                "path": "[EmulatorPath]nox_adb.exe",
-                "addresses": [
-                    "127.0.0.1:62001",
-                    "127.0.0.1:59865"
-                ],
-                "devices": "[Adb] devices",
-                "addressRegex": "(.+)\tdevice",
-                "connect": "[Adb] connect [Address]",
-                "click": "[Adb] -s [Address] shell input tap [x] [y]",
-                "swipe": "[Adb] -s [Address] shell input swipe [x1] [y1] [x2] [y2] [duration]",
-                "display": "[Adb] -s [Address] shell dumpsys window displays | grep init= | awk ' { print $3 } '",
-                "displayFormat": "cur=%dx%d",
-                "displayId": "",
-                "screencapRawWithGzip": "[Adb] -s [Address] exec-out \"screencap | gzip -1\"",
-                "screencapEncode": "[Adb] -s [Address] exec-out screencap -p",
-                "release": "[Adb] kill-server"
-            }
-        },
-        "XYAZ": {
-            "handle": {
-                "class": "Qt5QWindowIcon",
-                "window": "逍遥模拟器"
-            },
-            "adb": {
-                "path": "[EmulatorPath]adb.exe",
-                "addresses": [
-                    "127.0.0.1:21503"
-                ],
-                "devices": "[Adb] devices",
-                "addressRegex": "(.+)\tdevice",
-                "connect": "[Adb] connect [Address]",
-                "click": "[Adb] -s [Address] shell input tap [x] [y]",
-                "swipe": "[Adb] -s [Address] shell input swipe [x1] [y1] [x2] [y2] [duration]",
-                "display": "[Adb] -s [Address] shell dumpsys window displays | grep init=",
-                "displayFormat": "    init=%dx%d",
-                "displayId": "",
-                "screencapRawWithGzip": "[Adb] -s [Address] shell \"screencap | gzip -1\"",
-                "screencapEncode": "[Adb] -s [Address] shell screencap -p",
-                "release": "[Adb] kill-server"
-            }
-        },
-        "WSA": {
-            "handle": {
-                "class": "com.hypergryph.arknights",
-                "window": "明日方舟"
-            },
-            "adb": {
-                "path": "[ExecDir]platform-tools\\adb.exe",
-                "addresses": [
-                    "127.0.0.1:58526"
-                ],
-                "devices": "[Adb] devices",
-                "addressRegex": "(.+)\tdevice",
-                "connect": "[Adb] connect [Address]",
-                "click": "[Adb] -s [Address] shell input -d [DisplayId] tap [x] [y]",
-                "swipe": "[Adb] -s [Address] shell input -d [DisplayId] swipe [x1] [y1] [x2] [y2] [duration]",
-                "display": "[Adb] -s [Address] shell \"wm size -d [DisplayId]\"",
-                "displayFormat": "Physical size:%dx%d",
-                "displayId": "[Adb] -s [Address] shell dumpsys display | grep mUniqueId=virtual:com.microsoft.windows.systemapp:com.hypergryph.arknights",
-                "screencapRawWithGzip": "[Adb] -s [Address] shell \"screencap -d [DisplayId] | gzip -1\"",
-                "screencapEncode": "[Adb] -s [Address] shell screencap -d [DisplayId] -p",
-                "release": "[Adb] kill-server"
-            }
-        },
-        "Custom": {
-            "handle": {
-                "class": "Custom Class",
-                "window": "Custom Window",
-                "Doc": "这俩不是用来捕获窗口的，是为了兼容现有的捕获模拟器的字段，随手写的，这两个字段实际不会使用到"
-            },
-            "adb": {
-                "Doc": "1.请将Adb解压到'path'中的路径（或者修改'path'）；2.请修改addresses为指定地址，若不填写，则使用devices自动查找",
-                "path": "[ExecDir]platform-tools\\adb.exe",
-                "addresses": [],
-                "devices": "[Adb] devices",
-                "addressRegex": "(.+)\tdevice",
-                "connect": "[Adb] connect [Address]",
-                "click": "[Adb] -s [Address] shell input tap [x] [y]",
-                "swipe": "[Adb] -s [Address] shell input swipe [x1] [y1] [x2] [y2] [duration]",
-                "display": "[Adb] -s [Address] shell dumpsys window displays | grep init=",
-                "displayId": "",
-                "displayFormat": "    init=%dx%d",
-                "screencapRawWithGzip": "[Adb] -s [Address] exec-out \"screencap | gzip -1\"",
-                "screencapEncode": "[Adb] -s [Address] exec-out screencap -p",
-                "release": "[Adb] kill-server"
-            }
-=======
             "devices": "[Adb] devices",
             "addressRegex": "(.+)\tdevice",
             "connect": "[Adb] connect [Address]",
@@ -293,6 +83,19 @@
             "screencapEncode": "[Adb] -s [Address] shell screencap -p",
             "release": "[Adb] kill-server"
         },
+        "WSA": {
+            "devices": "[Adb] devices",
+            "addressRegex": "(.+)\tdevice",
+            "connect": "[Adb] connect [Address]",
+            "displayId": "[Adb] -s [Address] shell dumpsys display | grep mUniqueId=virtual:com.microsoft.windows.systemapp:com.hypergryph.arknights",
+            "click": "[Adb] -s [Address] shell input -d [DisplayId] tap [x] [y]",
+            "swipe": "[Adb] -s [Address] shell input -d [DisplayId] swipe [x1] [y1] [x2] [y2] [duration]",
+            "display": "[Adb] -s [Address] shell \"wm size -d [DisplayId]\"",
+            "displayFormat": "Physical size:%dx%d",
+            "screencapRawWithGzip": "[Adb] -s [Address] shell \"screencap -d [DisplayId] | gzip -1\"",
+            "screencapEncode": "[Adb] -s [Address] shell screencap -d [DisplayId] -p",
+            "release": "[Adb] kill-server"
+        },
         "General": {
             "devices": "[Adb] devices",
             "addressRegex": "(.+)\tdevice",
@@ -304,7 +107,6 @@
             "screencapRawWithGzip": "[Adb] -s [Address] exec-out \"screencap | gzip -1\"",
             "screencapEncode": "[Adb] -s [Address] exec-out screencap -p",
             "release": "[Adb] kill-server"
->>>>>>> 0b8366d1
         }
     }
 }