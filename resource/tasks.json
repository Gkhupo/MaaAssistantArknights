--- conflicted
+++ resolved
@@ -380,7 +380,7 @@
         ]
     },
     "StartUpConnectingFlag": {
-        "action": "doNothing",
+        "action": "DoNothing",
         "roi": [
             0,
             635,
@@ -4078,12 +4078,8 @@
     },
     "ReturnToRoguelike1": {
         "template": "Return.png",
-<<<<<<< HEAD
-        "action": "ClickSelf",
-=======
-        "cache": false,
-        "action": "clickSelf",
->>>>>>> 2bdd2579
+        "cache": false,
+        "action": "ClickSelf",
         "roi": [
             0,
             0,
@@ -4416,12 +4412,8 @@
         ]
     },
     "Roguelike1ChooseOperConfirm": {
-<<<<<<< HEAD
-        "action": "ClickSelf",
-=======
-        "action": "clickself",
-        "cache": false,
->>>>>>> 2bdd2579
+        "action": "ClickSelf",
+        "cache": false,
         "roi": [
             1016,
             602,
@@ -4726,12 +4718,8 @@
         ]
     },
     "Roguelike1ExitThenAbandon": {
-<<<<<<< HEAD
-        "action": "ClickSelf",
-=======
-        "action": "clickSelf",
-        "cache": false,
->>>>>>> 2bdd2579
+        "action": "ClickSelf",
+        "cache": false,
         "roi": [
             0,
             0,
@@ -4927,24 +4915,6 @@
             "Roguelike1ClickToDrops"
         ]
     },
-<<<<<<< HEAD
-=======
-    "Roguelike1StageEncounterGiveUpRecruit": {
-        "template": "Roguelike1ChooseOperConfirm.png",
-        "cache": false,
-        "action": "clickSelf",
-        "roi": [
-            1016,
-            602,
-            264,
-            118
-        ],
-        "next": [
-            "Roguelike1StageEncounterGiveUpRecruitConfirm",
-            "Roguelike1StageEncounterGiveUpRecruit"
-        ]
-    },
->>>>>>> 2bdd2579
     "Roguelike1StageEncounterGiveUpRecruitConfirm": {
         "action": "ClickSelf",
         "roi": [
