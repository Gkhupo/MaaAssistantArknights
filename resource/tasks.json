--- conflicted
+++ resolved
@@ -437,13 +437,8 @@
         ]
     },
     "StartButton2": {
-<<<<<<< HEAD
-        "action": "ClickSelf",
-        "rearDelay": 20000,
-=======
-        "action": "clickSelf",
+        "action": "lickSelf",
         "rearDelay": 40000,
->>>>>>> f4dd64fb
         "roi": [
             1000,
             350,
