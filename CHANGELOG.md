--- conflicted
+++ resolved
@@ -1,20 +1,6 @@
-<<<<<<< HEAD
-- 新增 基建 源石碎片自动补货选框 @ABA2396
-- 新增 ADB 断开时重启模拟器并重试选项 @StarWishLXH
-- 新增 自动战斗 CD 中干员数量检测条件。目前编辑器尚未支持，可参考文档修改 JSON 文件使用 @MistEO
-- 新增 自动战斗 自动编队 按照职业区分干员并编队 @MistEO
-- 优化 上传 企鹅物流 及 一图流大数据 时的检查及重试逻辑，并支持企鹅物流的幂等机制 @MistEO @zzyyyl
-- 优化 基建 控制中枢 歌蕾蒂娅 优先级 @MistEO
-- 修复 雷电等模拟器偶现的截图错误 @zzyyyl
-- 修复 自动战斗 干员技能关不掉的问题 @MistEO
-- 修复 自动战斗 干员撤退不掉的问题 @MistEO
-- 优化 界面 样式布局 @ABA2396 @zzyyyl
-- 优化 JSON 文件格式 @zzyyyl
-=======
 - 修复 刷理智 活动结束后关卡导航无法实时刷新、保存、及备选关卡显示的问题 @ABA2396
 - 修复 自动公招 上传一图流数据时的响应检查错误 @MistEO
 - 修复 自动战斗 关技能关不掉的问题 @MistEO
 - 修复 基建 偶现不换人的问题 @MistEO
 - 优化 基建 控制中枢 歌蕾蒂娅 优先级 @MistEO
-- 优化 界面 布局 @MistEO
->>>>>>> 469a72cb
+- 优化 界面 布局 @MistEO