--- conflicted
+++ resolved
@@ -20,12 +20,8 @@
     bool ASSTAPI AsstCatchCustom(asst::Assistant* p_asst, const char* address);
     bool ASSTAPI AsstCatchFake(asst::Assistant* p_asst);
 
-<<<<<<< HEAD
-    bool ASSTAPI AsstAppendFight(asst::Assistant* p_asst, int max_mecidine, int max_stone, int max_times);
-=======
     bool ASSTAPI AsstAppendStartUp(asst::Assistant* p_asst);
     bool ASSTAPI AsstAppendFight(asst::Assistant* p_asst, const char* stage, int max_mecidine, int max_stone, int max_times);
->>>>>>> 60094d43
     bool ASSTAPI AsstAppendAward(asst::Assistant* p_asst);
     bool ASSTAPI AsstAppendVisit(asst::Assistant* p_asst);
     bool ASSTAPI AsstAppendMall(asst::Assistant* p_asst, bool with_shopping);
